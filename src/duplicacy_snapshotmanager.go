// Copyright (c) Acrosync LLC. All rights reserved.
// Free for personal use and commercial trial
// Commercial use requires per-user licenses available from https://duplicacy.com

package duplicacy

import (
<<<<<<< HEAD
    "io"
    "os"
    "fmt"
    "text/tabwriter"
    "sort"
    "bytes"
    "regexp"
    "strconv"
    "strings"
    "time"
    "math"
    "path"
    "io/ioutil"
    "encoding/json"
    "encoding/hex"

    "github.com/aryann/difflib"
=======
	"bytes"
	"encoding/hex"
	"encoding/json"
	"fmt"
	"io"
	"io/ioutil"
	"math"
	"os"
	"path"
	"regexp"
	"sort"
	"strconv"
	"strings"
	"text/tabwriter"
	"time"

	"github.com/aryann/difflib"
>>>>>>> 923cd0aa
)

const (
	secondsInDay = 86400
)

// FossilCollection contains fossils and temporary files found during a snapshot deletions.
type FossilCollection struct {

	// At what time the fossil collection was finished
	EndTime int64 `json:"end_time"`

	// The lastest revision for each snapshot id when the fossil collection was created.
	LastRevisions map[string]int `json:"last_revisions"`

	// Fossils (i.e., chunks not referenced by any snapshots)
	Fossils []string `json:"fossils"`

	// Temporary files.
	Temporaries []string `json:"temporaries"`
}

// CreateFossilCollection creates an empty fossil collection
func CreateFossilCollection(allSnapshots map[string][]*Snapshot) *FossilCollection {

	lastRevisions := make(map[string]int)
	for id, snapshots := range allSnapshots {
		lastRevisions[id] = snapshots[len(snapshots)-1].Revision
	}

	return &FossilCollection{
		LastRevisions: lastRevisions,
	}
}

// IsDeletable determines if the previously collected fossils are safe to be permanently removed.  If so, it will
// also returns a number of snapshots that were created during or after these fossils were being collected.
// Therefore, some fossils may be referenced by these new snapshots and they must be resurrected.
func (collection *FossilCollection) IsDeletable(isStrongConsistent bool, ignoredIDs []string,
	allSnapshots map[string][]*Snapshot) (isDeletable bool, newSnapshots []*Snapshot) {

	hasNewSnapshot := make(map[string]bool)
	lastSnapshotTime := make(map[string]int64)
	for snapshotID, snapshotList := range allSnapshots {

		if len(snapshotList) == 0 {
			continue
		}

		ignored := false
		for _, ignoredID := range ignoredIDs {
			if snapshotID == ignoredID {
				ignored = true
			}
		}

		if ignored {
			LOG_INFO("SNAPSHOT_NOT_CONSIDERED", "Ignored snapshot %s", snapshotID)
			continue
		}

		lastRevision := collection.LastRevisions[snapshotID]

		// We want to handle snapshot ids such as 'repo@host' so that one new snapshot from that host means other
		// repositories on the same host are safe -- because presumably one host can do one backup at a time.
		hostID := snapshotID
		if strings.Contains(hostID, "@") {
			hostID = strings.SplitN(hostID, "@", 2)[1]
		}

		if _, found := hasNewSnapshot[hostID]; !found {
			hasNewSnapshot[hostID] = false
			lastSnapshotTime[hostID] = 0
		}

		for _, snapshot := range snapshotList {

			if snapshot.Revision <= lastRevision {
				// This is an old snapshot known by this fossil collection
				continue
			}

			extraTime := 0
			if !isStrongConsistent {
				extraTime = secondsInDay / 2
			}

			// If this snapshot ends before this fossil collection, then it is still possible that another snapshot
			// might be in progress (although very unlikely).  So we only deem it deletable if that is not the case.
			if snapshot.EndTime > collection.EndTime+int64(extraTime) {
				hasNewSnapshot[hostID] = true
				newSnapshots = append(newSnapshots, snapshot)
				break
			} else {
				LOG_TRACE("SNAPSHOT_UNDELETABLE",
					"New snapshot %s revision %d doesn't meet the fossil deletion criteria",
					snapshot.ID, snapshot.Revision)
			}
		}

		if !hasNewSnapshot[hostID] {
			LOG_TRACE("SNAPSHOT_NO_NEW", "No new snapshot from %s since the fossil collection step", snapshotID)
		}

		lastSnapshot := allSnapshots[snapshotID][len(allSnapshots[snapshotID])-1]
		if lastSnapshot.EndTime > lastSnapshotTime[hostID] {
			lastSnapshotTime[hostID] = lastSnapshot.EndTime
		}
	}

	maxSnapshotRunningTime := int64(7)

	for hostID, value := range hasNewSnapshot {
		if value == false {
			// In case of a dormant repository, a fossil collection is safe if no new snapshot has been seen for a
			// snapshot id during the last 7 days.  A snapshot created at the roughly same time as this fossil
			// collection would have finsihed already, while a snapshot currently being created does not affect
			// this fossil collection.
			if lastSnapshotTime[hostID] > 0 && lastSnapshotTime[hostID] < time.Now().Unix()-maxSnapshotRunningTime*secondsInDay {
				LOG_INFO("SNAPSHOT_INACTIVE", "Ignore snapshot %s whose last revision was created %d days ago",
					hostID, maxSnapshotRunningTime)
				continue
			}
			return false, nil
		}
	}

	return true, newSnapshots
}

func (collection *FossilCollection) AddFossil(hash string) {
	collection.Fossils = append(collection.Fossils, hash)
}

func (collection *FossilCollection) AddTemporary(temporary string) {
	collection.Temporaries = append(collection.Temporaries, temporary)
}

func (collection *FossilCollection) IsEmpty() bool {
	return len(collection.Fossils) == 0 && len(collection.Temporaries) == 0
}

// SnapshotManager is mainly responsible for downloading, and deleting snapshots.
type SnapshotManager struct {

	// These are variables shared with the backup manager
	config        *Config
	storage       Storage
	fileChunk     *Chunk
	snapshotCache *FileStorage

	chunkDownloader *ChunkDownloader
}

// CreateSnapshotManager creates a snapshot manager
func CreateSnapshotManager(config *Config, storage Storage) *SnapshotManager {

	manager := &SnapshotManager{
		config:    config,
		storage:   storage,
		fileChunk: CreateChunk(config, true),
	}

	return manager
}

// DownloadSnapshot downloads the specified snapshot.
func (manager *SnapshotManager) DownloadSnapshot(snapshotID string, revision int) *Snapshot {

	snapshotDir := fmt.Sprintf("snapshots/%s", snapshotID)
	manager.storage.CreateDirectory(0, snapshotDir)
	manager.snapshotCache.CreateDirectory(0, snapshotDir)

	snapshotPath := fmt.Sprintf("snapshots/%s/%d", snapshotID, revision)

	// We must check if the snapshot file exists in the storage, because the snapshot cache may store a copy of the
	// file even if the snapshot has been deleted in the storage (possibly by a different client)
	exist, _, _, err := manager.storage.GetFileInfo(0, snapshotPath)
	if err != nil {
		LOG_ERROR("SNAPSHOT_INFO", "Failed to get the information on the snapshot %s at revision %d: %v",
			snapshotID, revision, err)
		return nil
	}

	if !exist {
		LOG_ERROR("SNAPSHOT_NOT_EXIST", "Snapshot %s at revision %d does not exist", snapshotID, revision)
		return nil

	}

	description := manager.DownloadFile(snapshotPath, snapshotPath)

	snapshot, err := CreateSnapshotFromDescription(description)

	if err != nil {
		LOG_ERROR("SNAPSHOT_PARSE", "Failed to parse the snapshot %s at revision %d: %v", snapshotID, revision, err)
		return nil
	}

	// Overwrite the snapshot ID; this allows snapshot dirs to be renamed freely
	snapshot.ID = snapshotID

	return snapshot
}

// sequenceReader loads the chunks pointed to by 'sequence' one by one as needed.  This avoid loading all chunks into
// the memory before passing them to the json unmarshaller.
type sequenceReader struct {
	sequence   []string
	buffer     *bytes.Buffer
	index      int
	refillFunc func(hash string) []byte
}

// Read reads a new chunk using the refill function when there is no more data in the buffer
func (reader *sequenceReader) Read(data []byte) (n int, err error) {
	if len(reader.buffer.Bytes()) == 0 {
		if reader.index < len(reader.sequence) {
			newData := reader.refillFunc(reader.sequence[reader.index])
			reader.buffer.Write(newData)
			reader.index++
		} else {
			return 0, io.EOF
		}
	}

	return reader.buffer.Read(data)
}

func (manager *SnapshotManager) CreateChunkDownloader() {
	if manager.chunkDownloader == nil {
		manager.chunkDownloader = CreateChunkDownloader(manager.config, manager.storage, manager.snapshotCache, false, 1)
	}
}

// DownloadSequence returns the content represented by a sequence of chunks.
func (manager *SnapshotManager) DownloadSequence(sequence []string) (content []byte) {
	manager.CreateChunkDownloader()
	for _, chunkHash := range sequence {
		i := manager.chunkDownloader.AddChunk(chunkHash)
		chunk := manager.chunkDownloader.WaitForChunk(i)
		content = append(content, chunk.GetBytes()...)
	}

	return content
}

func (manager *SnapshotManager) DownloadSnapshotFileSequence(snapshot *Snapshot, patterns []string) bool {

	manager.CreateChunkDownloader()

	reader := sequenceReader{
		sequence: snapshot.FileSequence,
		buffer:   new(bytes.Buffer),
		refillFunc: func(chunkHash string) []byte {
			i := manager.chunkDownloader.AddChunk(chunkHash)
			chunk := manager.chunkDownloader.WaitForChunk(i)
			return chunk.GetBytes()
		},
	}

	files := make([]*Entry, 0)
	decoder := json.NewDecoder(&reader)

	// read open bracket
	_, err := decoder.Token()
	if err != nil {
		LOG_ERROR("SNAPSHOT_PARSE", "Failed to load files specified in the snapshot %s at revision %d: not a list of entries",
			snapshot.ID, snapshot.Revision)
		return false
	}

	// while the array contains values
	for decoder.More() {
		var entry Entry
		err = decoder.Decode(&entry)
		if err != nil {
			LOG_ERROR("SNAPSHOT_PARSE", "Failed to load files specified in the snapshot %s at revision %d: %v",
				snapshot.ID, snapshot.Revision, err)
			return false
		}

		if len(patterns) != 0 && !MatchPath(entry.Path, patterns) {
			entry.Attributes = nil
		}

		files = append(files, &entry)
	}
	snapshot.Files = files
	return true
}

// DownloadSnapshotSequence downloads the content represented by a sequence of chunks, and then unmarshal the content
// using the specified 'loadFunction'.  It purpose is to decode the chunk sequences representing chunk hashes or chunk lengths
// in a snapshot.
func (manager *SnapshotManager) DownloadSnapshotSequence(snapshot *Snapshot, sequenceType string) bool {

	sequence := snapshot.ChunkSequence
	loadFunc := snapshot.LoadChunks

	if sequenceType == "lengths" {
		sequence = snapshot.LengthSequence
		loadFunc = snapshot.LoadLengths
	}

	content := manager.DownloadSequence(sequence)

	if len(content) == 0 {
		LOG_ERROR("SNAPSHOT_PARSE", "Failed to load %s specified in the snapshot %s at revision %d",
			sequenceType, snapshot.ID, snapshot.Revision)
		return false
	}

	err := loadFunc(content)
	if err != nil {
		LOG_ERROR("SNAPSHOT_PARSE", "Failed to load %s specified in the snapshot %s at revision %d: %v",
			sequenceType, snapshot.ID, snapshot.Revision, err)
		return false
	}
	return true
}

// DownloadSnapshotContents loads all chunk sequences in a snapshot.  A snapshot, when just created, only contains
// some metadata and theree sequence representing files, chunk hashes, and chunk lengths.  This function must be called
// for the actual content of the snapshot to be usable.
func (manager *SnapshotManager) DownloadSnapshotContents(snapshot *Snapshot, patterns []string) bool {

	manager.DownloadSnapshotFileSequence(snapshot, patterns)
	manager.DownloadSnapshotSequence(snapshot, "chunks")
	manager.DownloadSnapshotSequence(snapshot, "lengths")

	err := manager.CheckSnapshot(snapshot)
	if err != nil {
		LOG_ERROR("SNAPSHOT_CHECK", "The snapshot %s at revision %d contains an error: %v",
			snapshot.ID, snapshot.Revision, err)
		return false
	}

	return true
}

// CleanSnapshotCache removes all files not referenced by the specified 'snapshot' in the snapshot cache.
func (manager *SnapshotManager) CleanSnapshotCache(latestSnapshot *Snapshot, allSnapshots map[string][]*Snapshot) bool {

	if allSnapshots == nil {
		// If the 'fossils' directory exists then don't clean the cache as all snapshots will be needed later
		// during the fossil collection phase.  The deletion procedure creates this direcotry.
		// We only check this condition when allSnapshots is nil because
		// in thise case it is the deletion procedure that is trying to clean the snapshot cache.
		exist, _, _, err := manager.snapshotCache.GetFileInfo(0, "fossils")

		if err != nil {
			LOG_ERROR("SNAPSHOT_CLEAN", "Failed to list the snapshot cache: %v", err)
			return false
		}

		if exist {
			return true
		}
	}

	// This stores all chunks we want to keep
	chunks := make(map[string]bool)

	if latestSnapshot != nil {
		for _, chunkID := range manager.GetSnapshotChunks(latestSnapshot) {
			chunks[chunkID] = true
		}
	}

	allSnapshotFiles := make(map[string]bool)

	for snapshotID, snapshotList := range allSnapshots {
		for _, snapshot := range snapshotList {
			allSnapshotFiles[fmt.Sprintf("%s/%d", snapshotID, snapshot.Revision)] = false
		}
	}

	if latestSnapshot != nil {
		allSnapshotFiles[fmt.Sprintf("%s/%d", latestSnapshot.ID, latestSnapshot.Revision)] = false
	}

	allCachedSnapshots, _ := manager.ListAllFiles(manager.snapshotCache, "snapshots/")
	for _, snapshotFile := range allCachedSnapshots {
		if snapshotFile[len(snapshotFile)-1] == '/' {
			continue
		}

		if _, found := allSnapshotFiles[snapshotFile]; !found {
			LOG_DEBUG("SNAPSHOT_CLEAN", "Delete cached snapshot file %s not found in the storage", snapshotFile)
			manager.snapshotCache.DeleteFile(0, path.Join("snapshots", snapshotFile))
			continue
		}

		description, err := ioutil.ReadFile(path.Join(manager.snapshotCache.storageDir,
			"snapshots", snapshotFile))
		if err != nil {
			LOG_WARN("SNAPSHOT_CACHE", "Failed to read the cached snapshot file: %v", err)
			continue
		}

		cachedSnapshot, err := CreateSnapshotFromDescription(description)

		if err != nil {
			LOG_ERROR("SNAPSHOT_CACHE", "Failed to parse the cached snapshot file %s: %v", snapshotFile, err)
			continue
		}

		isComplete := true
		for _, chunkHash := range cachedSnapshot.ChunkSequence {
			chunkID := manager.config.GetChunkIDFromHash(chunkHash)

			if _, exist, _, _ := manager.snapshotCache.FindChunk(0, chunkID, false); !exist {
				if _, exist, _, _ = manager.storage.FindChunk(0, chunkID, false); !exist {
					isComplete = false
					break
				}
			}
		}

		if !isComplete {
			LOG_DEBUG("SNAPSHOT_CLEAN", "Delete cached snapshot file %s with nonexistent chunks", snapshotFile)
			manager.snapshotCache.DeleteFile(0, path.Join("snapshots", snapshotFile))
			continue
		}

		for _, chunkHash := range cachedSnapshot.ChunkSequence {
			chunkID := manager.config.GetChunkIDFromHash(chunkHash)
			LOG_DEBUG("SNAPSHOT_CLEAN", "Snapshot %s revision %d needs chunk %s", cachedSnapshot.ID, cachedSnapshot.Revision, chunkID)
			chunks[chunkID] = true
		}
	}

	allFiles, _ := manager.ListAllFiles(manager.snapshotCache, "chunks/")
	for _, file := range allFiles {
		if file[len(file)-1] != '/' {
			chunkID := strings.Replace(file, "/", "", -1)
			if _, found := chunks[chunkID]; !found {
				LOG_DEBUG("SNAPSHOT_CLEAN", "Delete chunk %s from the snapshot cache", chunkID)
				err := manager.snapshotCache.DeleteFile(0, path.Join("chunks", file))
				if err != nil {
					LOG_WARN("SNAPSHOT_CLEAN", "Failed to remove the chunk %s from the snapshot cache: %v",
						file, err)
				}
			}
		}
	}

	return true

}

// ListSnapshotIDs returns all snapshot ids.
func (manager *SnapshotManager) ListSnapshotIDs() (snapshotIDs []string, err error) {

	LOG_TRACE("SNAPSHOT_LIST_IDS", "Listing all snapshot ids")

	dirs, _, err := manager.storage.ListFiles(0, "snapshots/")
	if err != nil {
		return nil, err
	}

	for _, dir := range dirs {
		if len(dir) > 0 && dir[len(dir)-1] == '/' {
			snapshotIDs = append(snapshotIDs, dir[:len(dir)-1])
		}
	}

	return snapshotIDs, nil
}

// ListSnapshotRevisions returns the list of all revisions given a snapshot id.
func (manager *SnapshotManager) ListSnapshotRevisions(snapshotID string) (revisions []int, err error) {

	LOG_TRACE("SNAPSHOT_LIST_REVISIONS", "Listing revisions for snapshot %s", snapshotID)

	snapshotDir := fmt.Sprintf("snapshots/%s/", snapshotID)

	err = manager.storage.CreateDirectory(0, snapshotDir)
	if err != nil {
		return nil, err
	}

	err = manager.snapshotCache.CreateDirectory(0, snapshotDir)
	if err != nil {
		LOG_WARN("SNAPSHOT_CACHE_DIR", "Failed to create the snapshot cache directory %s: %v", snapshotDir, err)
	}

	files, _, err := manager.storage.ListFiles(0, snapshotDir)
	if err != nil {
		return nil, err
	}

	for _, file := range files {
		if len(file) > 0 && file[len(file)-1] != '/' {
			revision, err := strconv.Atoi(file)
			if err == nil {
				revisions = append(revisions, revision)
			}
		}
	}

	sort.Ints(revisions)

	return revisions, nil
}

// DownloadLatestSnapshot downloads the snapshot with the largest revision number.
func (manager *SnapshotManager) downloadLatestSnapshot(snapshotID string) (remote *Snapshot) {

	LOG_TRACE("SNAPSHOT_DOWNLOAD_LATEST", "Downloading latest revision for snapshot %s", snapshotID)

	revisions, err := manager.ListSnapshotRevisions(snapshotID)

	if err != nil {
		LOG_ERROR("SNAPSHOT_LIST", "Failed to list the revisions of the snapshot %s: %v", snapshotID, err)
		return nil
	}

	latest := 0
	for _, revision := range revisions {
		if revision > latest {
			latest = revision
		}
	}

	if latest > 0 {
		remote = manager.DownloadSnapshot(snapshotID, latest)
	}

	if remote != nil {
		manager.DownloadSnapshotContents(remote, nil)
	}

	return remote
}

// ListAllFiles return all files and subdirectories in the subtree of the 'top' directory in the specified 'storage'.
func (manager *SnapshotManager) ListAllFiles(storage Storage, top string) (allFiles []string, allSizes []int64) {

	directories := make([]string, 0, 1024)

	directories = append(directories, top)

	for len(directories) > 0 {

		dir := directories[len(directories)-1]
		directories = directories[:len(directories)-1]

		LOG_TRACE("LIST_FILES", "Listing %s", dir)

		files, sizes, err := storage.ListFiles(0, dir)
		if err != nil {
			LOG_ERROR("LIST_FILES", "Failed to list the directory %s: %v", dir, err)
			return nil, nil
		}

		if len(dir) > len(top) {
			allFiles = append(allFiles, dir[len(top):])
			allSizes = append(allSizes, 0)
		}

		for i, file := range files {
			if len(file) > 0 && file[len(file)-1] == '/' {
				directories = append(directories, dir+file)
			} else {
				allFiles = append(allFiles, (dir + file)[len(top):])
				allSizes = append(allSizes, sizes[i])
			}
		}

		if !manager.config.dryRun {
			if top == "chunks/" {
				// We're listing all chunks so this is the perfect place to detect if a directory contains too many
				// chunks. Create sub-directories if necessary
				if len(files) > 1024 && !storage.IsFastListing() {
					for i := 0; i < 256; i++ {
						subdir := dir + fmt.Sprintf("%02x\n", i)
						manager.storage.CreateDirectory(0, subdir)
					}
				}
			} else {
				// Remove chunk sub-directories that are empty
				if len(files) == 0 && strings.HasPrefix(dir, "chunks/") && dir != "chunks/" {
					storage.DeleteFile(0, dir)
				}
			}
		}
	}

	return allFiles, allSizes
}

// GetSnapshotChunks returns all chunks referenced by a given snapshot.
func (manager *SnapshotManager) GetSnapshotChunks(snapshot *Snapshot) (chunks []string) {

	for _, chunkHash := range snapshot.FileSequence {
		chunks = append(chunks, manager.config.GetChunkIDFromHash(chunkHash))
	}

	for _, chunkHash := range snapshot.ChunkSequence {
		chunks = append(chunks, manager.config.GetChunkIDFromHash(chunkHash))
	}

	for _, chunkHash := range snapshot.LengthSequence {
		chunks = append(chunks, manager.config.GetChunkIDFromHash(chunkHash))
	}

	if len(snapshot.ChunkHashes) == 0 {

		description := manager.DownloadSequence(snapshot.ChunkSequence)
		err := snapshot.LoadChunks(description)
		if err != nil {
			LOG_ERROR("SNAPSHOT_CHUNK", "Failed to load chunks for snapshot %s at revision %d: %v",
				snapshot.ID, snapshot.Revision, err)
			return nil
		}
	}

	for _, chunkHash := range snapshot.ChunkHashes {
		chunks = append(chunks, manager.config.GetChunkIDFromHash(chunkHash))
	}

	return chunks
}

// ListSnapshots shows the information about a snapshot.
func (manager *SnapshotManager) ListSnapshots(snapshotID string, revisionsToList []int, tag string,
	showFiles bool, showChunks bool) int {

	LOG_DEBUG("LIST_PARAMETERS", "id: %s, revisions: %v, tag: %s, showFiles: %t, showChunks: %t",
		snapshotID, revisionsToList, tag, showFiles, showChunks)

	var snapshotIDs []string
	var err error

	if snapshotID == "" {
		snapshotIDs, err = manager.ListSnapshotIDs()
		if err != nil {
			LOG_ERROR("SNAPSHOT_LIST", "Failed to list all snapshots: %v", err)
			return 0
		}
	} else {
		snapshotIDs = []string{snapshotID}
	}

	numberOfSnapshots := 0

	for _, snapshotID = range snapshotIDs {

		revisions := revisionsToList
		if len(revisions) == 0 {
			revisions, err = manager.ListSnapshotRevisions(snapshotID)
			if err != nil {
				LOG_ERROR("SNAPSHOT_LIST", "Failed to list all revisions for snapshot %s: %v", snapshotID, err)
				return 0
			}
		}

		for _, revision := range revisions {

			snapshot := manager.DownloadSnapshot(snapshotID, revision)
			creationTime := time.Unix(snapshot.StartTime, 0).Format("2006-01-02 15:04")
			tagWithSpace := ""
			if len(snapshot.Tag) > 0 {
				tagWithSpace = snapshot.Tag + " "
			}
			LOG_INFO("SNAPSHOT_INFO", "Snapshot %s revision %d created at %s %s%s",
				snapshotID, revision, creationTime, tagWithSpace, snapshot.Options)

			if tag != "" && snapshot.Tag != tag {
				continue
			}

			if showFiles {
				manager.DownloadSnapshotFileSequence(snapshot, nil)
			}

			if showFiles {
				maxSize := int64(9)
				maxSizeDigits := 1
				totalFiles := 0
				totalFileSize := int64(0)
				lastChunk := 0

				for _, file := range snapshot.Files {
					if file.IsFile() {
						totalFiles++
						totalFileSize += file.Size
						if file.Size > maxSize {
							maxSize = maxSize*10 + 9
							maxSizeDigits += 1
						}
						if file.EndChunk > lastChunk {
							lastChunk = file.EndChunk
						}
					}
				}

				for _, file := range snapshot.Files {
					if file.IsFile() {
						LOG_INFO("SNAPSHOT_FILE", "%s", file.String(maxSizeDigits))
					}
				}

				metaChunks := len(snapshot.FileSequence) + len(snapshot.ChunkSequence) + len(snapshot.LengthSequence)
				LOG_INFO("SNAPSHOT_STATS", "Files: %d, total size: %d, file chunks: %d, metadata chunks: %d",
					totalFiles, totalFileSize, lastChunk+1, metaChunks)
			}

			if showChunks {
				for _, chunkID := range manager.GetSnapshotChunks(snapshot) {
					LOG_INFO("SNAPSHOT_CHUNKS", "chunk: %s", chunkID)
				}
			}

			numberOfSnapshots++
		}
	}

	return numberOfSnapshots

}

// ListSnapshots shows the information about a snapshot.
<<<<<<< HEAD
func (manager *SnapshotManager) CheckSnapshots(snapshotID string, revisionsToCheck []int, tag string, showStatistics bool,
                                              checkFiles bool, searchFossils bool, resurrect bool) bool {

    LOG_DEBUG("LIST_PARAMETERS", "id: %s, revisions: %v, tag: %s, showStatistics: %t, checkFiles: %t, searchFossils: %t, resurrect: %t",
              snapshotID, revisionsToCheck, tag, showStatistics, checkFiles, searchFossils, resurrect)

    snapshotMap := make(map[string] [] *Snapshot)
    var err error

    // Stores the chunk file size for each chunk
    chunkSizeMap := make(map[string]int64)

    // Indicate whether or not a chunk is shared by multiple snapshots
    chunkUniqueMap := make(map[string]bool)

    // Store the index of the snapshot that references each chunk; if the chunk is shared by multiple chunks, the index is -1
    chunkSnapshotMap := make(map[string]int)

    LOG_INFO("SNAPSHOT_CHECK", "Listing all chunks")
    allChunks, allSizes := manager.ListAllFiles(manager.storage, "chunks/")

    for i, chunk := range allChunks {
        if len(chunk) == 0 || chunk[len(chunk) - 1] == '/'{
            continue
        }

        if strings.HasSuffix(chunk, ".fsl") {
            continue
        }

        chunk = strings.Replace(chunk, "/", "", -1)
        chunkSizeMap[chunk] = allSizes[i]
    }

    if snapshotID == "" || showStatistics {
        snapshotIDs, err := manager.ListSnapshotIDs()
        if err != nil {
            LOG_ERROR("SNAPSHOT_LIST", "Failed to list all snapshots: %v", err)
            return false
        }

        for _, snapshotID := range snapshotIDs {
            snapshotMap[snapshotID] = nil
        }

    } else {
        snapshotMap[snapshotID] = nil
    }


    snapshotIDIndex := 0
    for snapshotID, _ = range snapshotMap {

        revisions := revisionsToCheck
        if len(revisions) == 0 || showStatistics {
            revisions, err = manager.ListSnapshotRevisions(snapshotID)
            if err != nil {
                LOG_ERROR("SNAPSHOT_LIST", "Failed to list all revisions for snapshot %s: %v", snapshotID, err)
                return false
            }
        }

        for _, revision := range revisions {
            snapshot := manager.DownloadSnapshot(snapshotID, revision)
            snapshotMap[snapshotID] = append(snapshotMap[snapshotID], snapshot)

            if tag != "" && snapshot.Tag != tag {
                continue
            }

            if checkFiles {
                manager.DownloadSnapshotContents(snapshot, nil)
                manager.VerifySnapshot(snapshot)
                continue
            }

            chunks := make(map[string]bool)
            for _, chunkID := range manager.GetSnapshotChunks(snapshot) {
                chunks[chunkID] = true
            }

            missingChunks := 0
            for chunkID, _ := range chunks {

                _, found := chunkSizeMap[chunkID]

                if !found {
                    if !searchFossils {
                        missingChunks += 1
                        LOG_WARN("SNAPHOST_VALIDATE",
                                    "Chunk %s referenced by snapshot %s at revision %d does not exist",
                                    chunkID, snapshotID, revision)
                        continue
                    }

                    chunkPath, exist, size, err := manager.storage.FindChunk(0, chunkID, true)
                    if err != nil {
                        LOG_ERROR("SNAPHOST_VALIDATE", "Failed to check the existence of chunk %s: %v",
                                    chunkID, err)
                        return false
                    }

                    if !exist {
                        missingChunks += 1
                        LOG_WARN("SNAPHOST_VALIDATE",
                                    "Chunk %s referenced by snapshot %s at revision %d does not exist",
                                    chunkID, snapshotID, revision)
                        continue
                    }

                    if resurrect {
                        manager.resurrectChunk(chunkPath, chunkID)
                    } else {
                        LOG_WARN("SNAPHOST_FOSSIL", "Chunk %s referenced by snapshot %s at revision %d " +
                                    "has been marked as a fossil", chunkID, snapshotID, revision)
                    }

                    chunkSizeMap[chunkID] = size
                }

                if unique, found := chunkUniqueMap[chunkID]; !found {
                    chunkUniqueMap[chunkID] = true
                } else {
                    if unique {
                        chunkUniqueMap[chunkID] = false
                    }
                }

                if previousSnapshotIDIndex, found := chunkSnapshotMap[chunkID]; !found {
                    chunkSnapshotMap[chunkID] = snapshotIDIndex
                } else if previousSnapshotIDIndex != snapshotIDIndex && previousSnapshotIDIndex != -1 {
                    chunkSnapshotMap[chunkID] = -1
                }
            }

            if missingChunks > 0 {
                LOG_ERROR("SNAPSHOT_CHECK", "Some chunks referenced by snapshot %s at revision %d are missing",
                          snapshotID, revision)
                return false
            }

            LOG_INFO("SNAPSHOT_CHECK", "All chunks referenced by snapshot %s at revision %d exist",
                     snapshotID, revision)
        }

        snapshotIDIndex += 1
    }


    if showStatistics {
        tableBuffer := new(bytes.Buffer)
        tableWriter := tabwriter.NewWriter(tableBuffer, 0, 0, 1, ' ', tabwriter.AlignRight|tabwriter.Debug)

        for snapshotID, snapshotList := range snapshotMap {
            fmt.Fprintln(tableWriter, "")
            fmt.Fprintln(tableWriter, " files \tbytes \tchunks \tbytes \tuniq \tbytes \tnew \tbytes \tsnap \trev \t \t")
            snapshotChunks := make(map[string]bool)

            earliestSeenChunks := make(map[string]int)

            for _, snapshot := range snapshotList {
                for _, chunkID := range manager.GetSnapshotChunks(snapshot) {
                    if earliestSeenChunks[chunkID] == 0 {
                        earliestSeenChunks[chunkID] = math.MaxInt64
                    }
                    earliestSeenChunks[chunkID] = min(earliestSeenChunks[chunkID], snapshot.Revision)
                }
            }

            for _, snapshot := range snapshotList {

                chunks := make(map[string]bool)
                for _, chunkID := range manager.GetSnapshotChunks(snapshot) {
                    chunks[chunkID] = true
                    snapshotChunks[chunkID] = true
                }

                var totalChunkSize int64
                var uniqueChunkSize int64
                var totalChunkCount int64
                var uniqueChunkCount int64
                var newChunkCount int64
                var newChunkSize int64

                for chunkID, _ := range chunks {
                    chunkSize := chunkSizeMap[chunkID]
                    totalChunkSize += chunkSize
                    totalChunkCount += 1
                    if earliestSeenChunks[chunkID] == snapshot.Revision {
                        newChunkCount += 1
                        newChunkSize += chunkSize
                    }
                    if chunkUniqueMap[chunkID] {
                        uniqueChunkSize += chunkSize
                        uniqueChunkCount += 1
                    }
                }

                files := " \t "
                if snapshot.FileSize != 0 && snapshot.NumberOfFiles != 0 {
                    files = fmt.Sprintf("%d \t%s", snapshot.NumberOfFiles, PrettyNumber(snapshot.FileSize))
                }
                creationTime := time.Unix(snapshot.StartTime, 0).Format("2006-01-02 15:04")
                tagWithSpace := ""
                if len(snapshot.Tag) > 0 {
                    tagWithSpace = snapshot.Tag + " "
                }
                fmt.Fprintln(tableWriter, fmt.Sprintf(
                        "%s \t%d \t%s \t%d \t%s \t%d \t%s \t%s \t%d \t@ %s %s%s \t", 
                        files, totalChunkCount, PrettyNumber(totalChunkSize), uniqueChunkCount, PrettyNumber(uniqueChunkSize), newChunkCount, PrettyNumber(newChunkSize), snapshotID, snapshot.Revision, creationTime, tagWithSpace, snapshot.Options))
            }

            var totalChunkSize int64
            var uniqueChunkSize int64
            var totalChunkCount int64
            var uniqueChunkCount int64
            for chunkID, _ := range snapshotChunks {
                chunkSize := chunkSizeMap[chunkID]
                totalChunkSize += chunkSize
                totalChunkCount += 1

                if chunkSnapshotMap[chunkID] != -1 {
                    uniqueChunkSize += chunkSize
                    uniqueChunkCount += 1
                }
            }
            fmt.Fprintln(tableWriter, fmt.Sprintf(
                    " \t \t%d \t%s \t%d \t%s \t \t \t%s \tall \t \t", 
                    totalChunkCount, PrettyNumber(totalChunkSize), uniqueChunkCount, PrettyNumber(uniqueChunkSize), snapshotID))
        }
        tableWriter.Flush()
        LOG_INFO("SNAPSHOT_CHECK", tableBuffer.String())
    }

    return true
=======
func (manager *SnapshotManager) CheckSnapshots(snapshotID string, revisionsToCheck []int, tag string, showStatistics bool, showTabular bool,
	checkFiles bool, searchFossils bool, resurrect bool) bool {

	LOG_DEBUG("LIST_PARAMETERS", "id: %s, revisions: %v, tag: %s, showStatistics: %t, checkFiles: %t, searchFossils: %t, resurrect: %t",
		snapshotID, revisionsToCheck, tag, showStatistics, checkFiles, searchFossils, resurrect)

	snapshotMap := make(map[string][]*Snapshot)
	var err error

	// Stores the chunk file size for each chunk
	chunkSizeMap := make(map[string]int64)

	// Indicate whether or not a chunk is shared by multiple snapshots
	chunkUniqueMap := make(map[string]bool)

	// Store the index of the snapshot that references each chunk; if the chunk is shared by multiple chunks, the index is -1
	chunkSnapshotMap := make(map[string]int)

	LOG_INFO("SNAPSHOT_CHECK", "Listing all chunks")
	allChunks, allSizes := manager.ListAllFiles(manager.storage, "chunks/")

	for i, chunk := range allChunks {
		if len(chunk) == 0 || chunk[len(chunk)-1] == '/' {
			continue
		}

		if strings.HasSuffix(chunk, ".fsl") {
			continue
		}

		chunk = strings.Replace(chunk, "/", "", -1)
		chunkSizeMap[chunk] = allSizes[i]
	}

	if snapshotID == "" || showStatistics {
		snapshotIDs, err := manager.ListSnapshotIDs()
		if err != nil {
			LOG_ERROR("SNAPSHOT_LIST", "Failed to list all snapshots: %v", err)
			return false
		}

		for _, snapshotID := range snapshotIDs {
			snapshotMap[snapshotID] = nil
		}

	} else {
		snapshotMap[snapshotID] = nil
	}

	snapshotIDIndex := 0
	for snapshotID, _ = range snapshotMap {

		revisions := revisionsToCheck
		if len(revisions) == 0 || showStatistics {
			revisions, err = manager.ListSnapshotRevisions(snapshotID)
			if err != nil {
				LOG_ERROR("SNAPSHOT_LIST", "Failed to list all revisions for snapshot %s: %v", snapshotID, err)
				return false
			}
		}

		for _, revision := range revisions {
			snapshot := manager.DownloadSnapshot(snapshotID, revision)
			snapshotMap[snapshotID] = append(snapshotMap[snapshotID], snapshot)

			if tag != "" && snapshot.Tag != tag {
				continue
			}

			if checkFiles {
				manager.DownloadSnapshotContents(snapshot, nil)
				manager.VerifySnapshot(snapshot)
				continue
			}

			chunks := make(map[string]bool)
			for _, chunkID := range manager.GetSnapshotChunks(snapshot) {
				chunks[chunkID] = true
			}

			missingChunks := 0
			for chunkID, _ := range chunks {

				_, found := chunkSizeMap[chunkID]

				if !found {
					if !searchFossils {
						missingChunks += 1
						LOG_WARN("SNAPHOST_VALIDATE",
							"Chunk %s referenced by snapshot %s at revision %d does not exist",
							chunkID, snapshotID, revision)
						continue
					}

					chunkPath, exist, size, err := manager.storage.FindChunk(0, chunkID, true)
					if err != nil {
						LOG_ERROR("SNAPHOST_VALIDATE", "Failed to check the existence of chunk %s: %v",
							chunkID, err)
						return false
					}

					if !exist {
						missingChunks += 1
						LOG_WARN("SNAPHOST_VALIDATE",
							"Chunk %s referenced by snapshot %s at revision %d does not exist",
							chunkID, snapshotID, revision)
						continue
					}

					if resurrect {
						manager.resurrectChunk(chunkPath, chunkID)
					} else {
						LOG_WARN("SNAPHOST_FOSSIL", "Chunk %s referenced by snapshot %s at revision %d "+
							"has been marked as a fossil", chunkID, snapshotID, revision)
					}

					chunkSizeMap[chunkID] = size
				}

				if unique, found := chunkUniqueMap[chunkID]; !found {
					chunkUniqueMap[chunkID] = true
				} else {
					if unique {
						chunkUniqueMap[chunkID] = false
					}
				}

				if previousSnapshotIDIndex, found := chunkSnapshotMap[chunkID]; !found {
					chunkSnapshotMap[chunkID] = snapshotIDIndex
				} else if previousSnapshotIDIndex != snapshotIDIndex && previousSnapshotIDIndex != -1 {
					chunkSnapshotMap[chunkID] = -1
				}
			}

			if missingChunks > 0 {
				LOG_ERROR("SNAPSHOT_CHECK", "Some chunks referenced by snapshot %s at revision %d are missing",
					snapshotID, revision)
				return false
			}

			LOG_INFO("SNAPSHOT_CHECK", "All chunks referenced by snapshot %s at revision %d exist",
				snapshotID, revision)
		}

		snapshotIDIndex += 1
	}

	if showTabular {
		manager.ShowStatisticsTabular(snapshotMap, chunkSizeMap, chunkUniqueMap, chunkSnapshotMap)
	} else if showStatistics {
		manager.ShowStatistics(snapshotMap, chunkSizeMap, chunkUniqueMap, chunkSnapshotMap)
	}

	return true
}

// Print snapshot and revision statistics
func (manager *SnapshotManager) ShowStatistics(snapshotMap map[string][]*Snapshot, chunkSizeMap map[string]int64, chunkUniqueMap map[string]bool,
	chunkSnapshotMap map[string]int) {
	for snapshotID, snapshotList := range snapshotMap {

		snapshotChunks := make(map[string]bool)

		for _, snapshot := range snapshotList {

			chunks := make(map[string]bool)
			for _, chunkID := range manager.GetSnapshotChunks(snapshot) {
				chunks[chunkID] = true
				snapshotChunks[chunkID] = true
			}

			var totalChunkSize int64
			var uniqueChunkSize int64

			for chunkID, _ := range chunks {
				chunkSize := chunkSizeMap[chunkID]
				totalChunkSize += chunkSize
				if chunkUniqueMap[chunkID] {
					uniqueChunkSize += chunkSize
				}
			}

			files := ""
			if snapshot.FileSize != 0 && snapshot.NumberOfFiles != 0 {
				files = fmt.Sprintf("%d files (%s bytes), ", snapshot.NumberOfFiles, PrettyNumber(snapshot.FileSize))
			}
			LOG_INFO("SNAPSHOT_CHECK", "Snapshot %s at revision %d: %s%s total chunk bytes, %s unique chunk bytes",
				snapshot.ID, snapshot.Revision, files, PrettyNumber(totalChunkSize), PrettyNumber(uniqueChunkSize))
		}

		var totalChunkSize int64
		var uniqueChunkSize int64
		for chunkID, _ := range snapshotChunks {
			chunkSize := chunkSizeMap[chunkID]
			totalChunkSize += chunkSize

			if chunkSnapshotMap[chunkID] != -1 {
				uniqueChunkSize += chunkSize
			}
		}
		LOG_INFO("SNAPSHOT_CHECK", "Snapshot %s all revisions: %s total chunk bytes, %s unique chunk bytes",
			snapshotID, PrettyNumber(totalChunkSize), PrettyNumber(uniqueChunkSize))
	}
}
>>>>>>> 923cd0aa

// Print snapshot and revision statistics in tabular format
func (manager *SnapshotManager) ShowStatisticsTabular(snapshotMap map[string][]*Snapshot, chunkSizeMap map[string]int64, chunkUniqueMap map[string]bool,
	chunkSnapshotMap map[string]int) {
	tableBuffer := new(bytes.Buffer)
	tableWriter := tabwriter.NewWriter(tableBuffer, 0, 0, 1, ' ', tabwriter.AlignRight|tabwriter.Debug)

	for snapshotID, snapshotList := range snapshotMap {
		fmt.Fprintln(tableWriter, "")
		fmt.Fprintln(tableWriter, " snap \trev \t \tfiles \tbytes \tchunks \tbytes \tuniq \tbytes \tnew \tbytes \t")
		snapshotChunks := make(map[string]bool)

		earliestSeenChunks := make(map[string]int)

		for _, snapshot := range snapshotList {
			for _, chunkID := range manager.GetSnapshotChunks(snapshot) {
				if earliestSeenChunks[chunkID] == 0 {
					earliestSeenChunks[chunkID] = math.MaxInt64
				}
				earliestSeenChunks[chunkID] = MinInt(earliestSeenChunks[chunkID], snapshot.Revision)
			}
		}

		for _, snapshot := range snapshotList {

			chunks := make(map[string]bool)
			for _, chunkID := range manager.GetSnapshotChunks(snapshot) {
				chunks[chunkID] = true
				snapshotChunks[chunkID] = true
			}

			var totalChunkSize int64
			var uniqueChunkSize int64
			var totalChunkCount int64
			var uniqueChunkCount int64
			var newChunkCount int64
			var newChunkSize int64

			for chunkID, _ := range chunks {
				chunkSize := chunkSizeMap[chunkID]
				totalChunkSize += chunkSize
				totalChunkCount += 1
				if earliestSeenChunks[chunkID] == snapshot.Revision {
					newChunkCount += 1
					newChunkSize += chunkSize
				}
				if chunkUniqueMap[chunkID] {
					uniqueChunkSize += chunkSize
					uniqueChunkCount += 1
				}
			}

			files := " \t "
			if snapshot.FileSize != 0 && snapshot.NumberOfFiles != 0 {
				files = fmt.Sprintf("%d \t%s", snapshot.NumberOfFiles, PrettyNumber(snapshot.FileSize))
			}
			creationTime := time.Unix(snapshot.StartTime, 0).Format("2006-01-02 15:04")
			fmt.Fprintln(tableWriter, fmt.Sprintf(
				"%s \t%d \t@ %s %5s \t%s \t%d \t%s \t%d \t%s \t%d \t%s \t",
				snapshotID, snapshot.Revision, creationTime, snapshot.Options, files, totalChunkCount, PrettyNumber(totalChunkSize), uniqueChunkCount, PrettyNumber(uniqueChunkSize), newChunkCount, PrettyNumber(newChunkSize)))
		}

		var totalChunkSize int64
		var uniqueChunkSize int64
		var totalChunkCount int64
		var uniqueChunkCount int64
		for chunkID, _ := range snapshotChunks {
			chunkSize := chunkSizeMap[chunkID]
			totalChunkSize += chunkSize
			totalChunkCount += 1

			if chunkSnapshotMap[chunkID] != -1 {
				uniqueChunkSize += chunkSize
				uniqueChunkCount += 1
			}
		}
		fmt.Fprintln(tableWriter, fmt.Sprintf(
			"%s \tall \t \t \t \t%d \t%s \t%d \t%s \t \t \t",
			snapshotID, totalChunkCount, PrettyNumber(totalChunkSize), uniqueChunkCount, PrettyNumber(uniqueChunkSize)))
	}
	tableWriter.Flush()
	LOG_INFO("SNAPSHOT_CHECK", tableBuffer.String())
}

func min(x, y int) int {
    if x < y {
        return x
    }
    return y
}


// ConvertSequence converts a sequence of chunk hashes into a sequence of chunk ids.
func (manager *SnapshotManager) ConvertSequence(sequence []string) (result []string) {
	result = make([]string, len(sequence))
	for i, hash := range sequence {
		result[i] = manager.config.GetChunkIDFromHash(hash)
	}
	return result
}

// PrintSnapshot prints the snapshot in the json format (with chunk hasher converted into chunk ids)
func (manager *SnapshotManager) PrintSnapshot(snapshot *Snapshot) bool {

	object := make(map[string]interface{})

	object["id"] = snapshot.ID
	object["revision"] = snapshot.Revision
	object["tag"] = snapshot.Tag
	object["start_time"] = snapshot.StartTime
	object["end_time"] = snapshot.EndTime

	object["file_sequence"] = manager.ConvertSequence(snapshot.FileSequence)
	object["chunk_sequence"] = manager.ConvertSequence(snapshot.ChunkSequence)
	object["length_sequence"] = manager.ConvertSequence(snapshot.LengthSequence)

	object["chunks"] = manager.ConvertSequence(snapshot.ChunkHashes)
	object["lengths"] = snapshot.ChunkLengths

	// By default the json serialization of a file entry contains the path in base64 format.  This is
	// to convert every file entry into an object which include the path in a more readable format.
	var files []map[string]interface{}
	for _, file := range snapshot.Files {
		files = append(files, file.convertToObject(false))
	}
	object["files"] = files

	description, err := json.MarshalIndent(object, "", "  ")

	if err != nil {
		LOG_ERROR("SNAPSHOT_PRINT", "Failed to marshal the snapshot %s at revision %d: %v",
			snapshot.ID, snapshot.Revision, err)
		return false
	}

	fmt.Printf("%s\n", string(description))

	return true
}

// VerifySnapshot verifies that every file in the snapshot has the correct hash.  It does this by downloading chunks
// and computing the whole file hash for each file.
func (manager *SnapshotManager) VerifySnapshot(snapshot *Snapshot) bool {

	err := manager.CheckSnapshot(snapshot)

	if err != nil {
		LOG_ERROR("SNAPSHOT_CHECK", "Snapshot %s at revision %d has an error: %v",
			snapshot.ID, snapshot.Revision, err)
		return false
	}

	files := make([]*Entry, 0, len(snapshot.Files)/2)
	for _, file := range snapshot.Files {
		if file.IsFile() && file.Size != 0 {
			files = append(files, file)
		}
	}

	sort.Sort(ByChunk(files))
	corruptedFiles := 0
	for _, file := range files {
		if !manager.RetrieveFile(snapshot, file, func([]byte) {}) {
			corruptedFiles++
		}
		LOG_TRACE("SNAPSHOT_VERIFY", "%s", file.Path)
	}

	if corruptedFiles > 0 {
		LOG_WARN("SNAPSHOT_VERIFY", "Snapshot %s at revision %d contains %d corrupted files",
			snapshot.ID, snapshot.Revision, corruptedFiles)
		return false
	} else {
		LOG_INFO("SNAPSHOT_VERIFY", "All files in snapshot %s at revision %d have been successfully verified",
			snapshot.ID, snapshot.Revision)
		return true
	}
}

// RetrieveFile retrieve the file in the specifed snapshot.
func (manager *SnapshotManager) RetrieveFile(snapshot *Snapshot, file *Entry, output func([]byte)) bool {

	if file.Size == 0 {
		return true
	}

	manager.CreateChunkDownloader()

	fileHasher := manager.config.NewFileHasher()
	alternateHash := false
	if strings.HasPrefix(file.Hash, "#") {
		alternateHash = true
	}

	var chunk *Chunk
	currentHash := ""

	for i := file.StartChunk; i <= file.EndChunk; i++ {
		start := 0
		if i == file.StartChunk {
			start = file.StartOffset
		}
		end := snapshot.ChunkLengths[i]
		if i == file.EndChunk {
			end = file.EndOffset
		}

		hash := snapshot.ChunkHashes[i]
		if currentHash != hash {
			i := manager.chunkDownloader.AddChunk(hash)
			chunk = manager.chunkDownloader.WaitForChunk(i)
			currentHash = hash
		}

		output(chunk.GetBytes()[start:end])
		if alternateHash {
			fileHasher.Write([]byte(hex.EncodeToString([]byte(hash))))
		} else {
			fileHasher.Write(chunk.GetBytes()[start:end])
		}
	}

	fileHash := hex.EncodeToString(fileHasher.Sum(nil))
	if alternateHash {
		fileHash = "#" + fileHash
	}
	if strings.ToLower(fileHash) != strings.ToLower(file.Hash) && !SkipFileHash {
		LOG_WARN("SNAPSHOT_HASH", "File %s has mismatched hashes: %s vs %s", file.Path, file.Hash, fileHash)
		return false
	}
	return true
}

// FindFile returns the file entry that has the given file name.
func (manager *SnapshotManager) FindFile(snapshot *Snapshot, filePath string, suppressError bool) *Entry {
	for _, entry := range snapshot.Files {
		if entry.Path == filePath {
			return entry
		}
	}

	if !suppressError {
		LOG_ERROR("SNAPSHOT_FIND", "No file %s found in snapshot %s at revision %d",
			filePath, snapshot.ID, snapshot.Revision)
	}

	return nil
}

// PrintFile prints the specified file or the snapshot to stdout.
func (manager *SnapshotManager) PrintFile(snapshotID string, revision int, path string) bool {

	LOG_DEBUG("PRINT_PARAMETERS", "id: %s, revision: %d, path: %s", snapshotID, revision, path)

	var snapshot *Snapshot

	if revision <= 0 {
		snapshot = manager.downloadLatestSnapshot(snapshotID)
		if snapshot == nil {
			LOG_ERROR("SNAPSHOT_PRINT", "No previous snapshot %s is not found", snapshotID)
			return false
		}
	} else {
		snapshot = manager.DownloadSnapshot(snapshotID, revision)
	}

	if snapshot == nil {
		return false
	}

	patterns := []string{}
	if path != "" {
		patterns = []string{path}
	}

	if !manager.DownloadSnapshotContents(snapshot, patterns) {
		return false
	}

	if path == "" {
		manager.PrintSnapshot(snapshot)
		return true
	}

	file := manager.FindFile(snapshot, path, false)
	var content []byte
	if !manager.RetrieveFile(snapshot, file, func(chunk []byte) { content = append(content, chunk...) }) {
		LOG_ERROR("SNAPSHOT_RETRIEVE", "File %s is corrupted in snapshot %s at revision %d",
			path, snapshot.ID, snapshot.Revision)
		return false
	}

	fmt.Printf("%s\n", string(content))

	return true
}

// Diff compares two snapshots, or two revision of a file if the file argument is given.
func (manager *SnapshotManager) Diff(top string, snapshotID string, revisions []int,
	filePath string, compareByHash bool) bool {

	LOG_DEBUG("DIFF_PARAMETERS", "top: %s, id: %s, revision: %v, path: %s, compareByHash: %t",
		top, snapshotID, revisions, filePath, compareByHash)

	var leftSnapshot *Snapshot
	var rightSnapshot *Snapshot
	var err error

	// If no or only one revision is specified, use the on-disk version for the right-hand side.
	if len(revisions) <= 1 {
		// Only scan the repository if filePath is not provided
		if len(filePath) == 0 {
			rightSnapshot, _, _, err = CreateSnapshotFromDirectory(snapshotID, top)
			if err != nil {
				LOG_ERROR("SNAPSHOT_LIST", "Failed to list the directory %s: %v", top, err)
				return false
			}
		}
	} else {
		rightSnapshot = manager.DownloadSnapshot(snapshotID, revisions[1])
	}

	// If no revision is specified, use the latest revision as the left-hand side.
	if len(revisions) < 1 {
		leftSnapshot = manager.downloadLatestSnapshot(snapshotID)
		if leftSnapshot == nil {
			LOG_ERROR("SNAPSHOT_DIFF", "No previous snapshot %s is not found", snapshotID)
			return false
		}
	} else {
		leftSnapshot = manager.DownloadSnapshot(snapshotID, revisions[0])
	}

	if len(filePath) > 0 {

		manager.DownloadSnapshotContents(leftSnapshot, nil)
		if rightSnapshot != nil && rightSnapshot.Revision != 0 {
			manager.DownloadSnapshotContents(rightSnapshot, nil)
		}

		var leftFile []byte
		if !manager.RetrieveFile(leftSnapshot, manager.FindFile(leftSnapshot, filePath, false), func(content []byte) {
			leftFile = append(leftFile, content...)
		}) {
			LOG_ERROR("SNAPSHOT_DIFF", "File %s is corrupted in snapshot %s at revision %d",
				filePath, leftSnapshot.ID, leftSnapshot.Revision)
			return false
		}

		var rightFile []byte
		if rightSnapshot != nil {
			if !manager.RetrieveFile(rightSnapshot, manager.FindFile(rightSnapshot, filePath, false), func(content []byte) {
				rightFile = append(rightFile, content...)
			}) {
				LOG_ERROR("SNAPSHOT_DIFF", "File %s is corrupted in snapshot %s at revision %d",
					filePath, rightSnapshot.ID, rightSnapshot.Revision)
				return false
			}
		} else {
			var err error
			rightFile, err = ioutil.ReadFile(joinPath(top, filePath))
			if err != nil {
				LOG_ERROR("SNAPSHOT_DIFF", "Failed to read %s from the repository: %v", filePath, err)
				return false
			}
		}

		leftLines := strings.Split(string(leftFile), "\n")
		rightLines := strings.Split(string(rightFile), "\n")

		after := 10
		before := 10
		var buffer []string
		on := false
		distance := 0

		for _, diff := range difflib.Diff(leftLines, rightLines) {
			if diff.Delta == difflib.Common {
				line := fmt.Sprintf("  %s", diff.Payload)
				if on {
					fmt.Printf("%s\n", line)
					distance++
					if distance > after {
						on = false
					}
				} else {
					buffer = append(buffer, line)
					if len(buffer) > before {
						buffer = buffer[1:]
					}
				}
			} else {
				if !on {
					fmt.Printf("\n%s\n\n", strings.Repeat(" -", 40))
					for _, line := range buffer {
						fmt.Printf("%s\n", line)
					}
					buffer = nil
					on = true
				}
				if diff.Delta == difflib.LeftOnly {
					fmt.Printf("- %s\n", diff.Payload)
				} else {
					fmt.Printf("+ %s\n", diff.Payload)
				}
				distance = 0
			}
		}

		return true
	}

	// We only need to decode the 'files' sequence, not 'chunkhashes' or 'chunklengthes'
	manager.DownloadSnapshotFileSequence(leftSnapshot, nil)
	if rightSnapshot != nil && rightSnapshot.Revision != 0 {
		manager.DownloadSnapshotFileSequence(rightSnapshot, nil)
	}

	maxSize := int64(9)
	maxSizeDigits := 1

	// Find the max Size value in order for pretty alignment.
	for _, file := range leftSnapshot.Files {
		for !file.IsDir() && file.Size > maxSize {
			maxSize = maxSize*10 + 9
			maxSizeDigits += 1
		}
	}

	for _, file := range rightSnapshot.Files {
		for !file.IsDir() && file.Size > maxSize {
			maxSize = maxSize*10 + 9
			maxSizeDigits += 1
		}
	}

	buffer := make([]byte, 32*1024)

	var i, j int
	for i < len(leftSnapshot.Files) || j < len(rightSnapshot.Files) {

		if i >= len(leftSnapshot.Files) {
			if rightSnapshot.Files[j].IsFile() {
				LOG_INFO("SNAPSHOT_DIFF", "+ %s", rightSnapshot.Files[j].String(maxSizeDigits))
			}
			j++
		} else if j >= len(rightSnapshot.Files) {
			if leftSnapshot.Files[i].IsFile() {
				LOG_INFO("SNAPSHOT_DIFF", "- %s", leftSnapshot.Files[i].String(maxSizeDigits))
			}
			i++
		} else {

			left := leftSnapshot.Files[i]
			right := rightSnapshot.Files[j]

			if !left.IsFile() {
				i++
				continue
			}

			if !right.IsFile() {
				j++
				continue
			}

			c := left.Compare(right)
			if c < 0 {
				LOG_INFO("SNAPSHOT_DIFF", "- %s", left.String(maxSizeDigits))
				i++
			} else if c > 0 {
				LOG_INFO("SNAPSHOT_DIFF", "+ %s", right.String(maxSizeDigits))
				j++
			} else {
				same := false
				if rightSnapshot.Revision == 0 {
					if compareByHash && right.Size > 0 {
						right.Hash = manager.config.ComputeFileHash(joinPath(top, right.Path), buffer)
						same = left.Hash == right.Hash
					} else {
						same = right.IsSameAs(left)
					}
				} else {
					same = left.Hash == right.Hash
				}

				if !same {
					LOG_INFO("SNAPSHOT_DIFF", "  %s", left.String(maxSizeDigits))
					LOG_INFO("SNAPSHOT_DIFF", "* %s", right.String(maxSizeDigits))
				}
				i++
				j++
			}
		}
	}
	return true
}

// ShowHistory shows how a file changes over different revisions.
func (manager *SnapshotManager) ShowHistory(top string, snapshotID string, revisions []int,
	filePath string, showLocalHash bool) bool {

	LOG_DEBUG("HISTORY_PARAMETERS", "top: %s, id: %s, revisions: %v, path: %s, showLocalHash: %t",
		top, snapshotID, revisions, filePath, showLocalHash)

	var err error

	if len(revisions) == 0 {
		revisions, err = manager.ListSnapshotRevisions(snapshotID)
		if err != nil {
			LOG_ERROR("SNAPSHOT_LIST", "Failed to list all revisions for snapshot %s: %v", snapshotID, err)
			return false
		}
	}

	var lastVersion *Entry
	sort.Ints(revisions)
	for _, revision := range revisions {
		snapshot := manager.DownloadSnapshot(snapshotID, revision)
		manager.DownloadSnapshotFileSequence(snapshot, nil)
		file := manager.FindFile(snapshot, filePath, true)

		if file != nil {

			if !file.IsFile() {
				continue
			}

			modifiedFlag := ""
			if lastVersion != nil && lastVersion.Hash != file.Hash {
				modifiedFlag = "*"
			}
			LOG_INFO("SNAPSHOT_HISTORY", "%7d: %s%s", revision, file.String(15), modifiedFlag)
			lastVersion = file
		} else {
			LOG_INFO("SNAPSHOT_HISTORY", "%7d:", revision)
		}

	}

	stat, err := os.Stat(joinPath(top, filePath))
	if stat != nil {
		localFile := CreateEntry(filePath, stat.Size(), stat.ModTime().Unix(), 0)
		modifiedFlag := ""
		if lastVersion != nil && !lastVersion.IsSameAs(localFile) {
			modifiedFlag = "*"
		}
		if showLocalHash {
			localFile.Hash = manager.config.ComputeFileHash(joinPath(top, filePath), make([]byte, 32*1024))
			if lastVersion.Hash != localFile.Hash {
				modifiedFlag = "*"
			}
		}
		LOG_INFO("SNAPSHOT_HISTORY", "current: %s%s", localFile.String(15), modifiedFlag)
	} else {
		LOG_INFO("SNAPSHOT_HISTORY", "current:")
	}

	return true
}

// fossilizeChunk turns the chunk into a fossil.
func (manager *SnapshotManager) fossilizeChunk(chunkID string, filePath string,
	exclusive bool, collection *FossilCollection) bool {
	if exclusive {
		err := manager.storage.DeleteFile(0, filePath)
		if err != nil {
			LOG_ERROR("CHUNK_DELETE", "Failed to remove the chunk %s: %v", chunkID, err)
			return false
		} else {
			LOG_TRACE("CHUNK_DELETE", "Deleted chunk file %s", chunkID)
		}

	} else {
		fossilPath := filePath + ".fsl"

		err := manager.storage.MoveFile(0, filePath, fossilPath)
		if err != nil {
			if _, exist, _, _ := manager.storage.FindChunk(0, chunkID, true); exist {
				err := manager.storage.DeleteFile(0, filePath)
				if err == nil {
					LOG_TRACE("CHUNK_DELETE", "Deleted chunk file %s as the fossil already exists", chunkID)
				}
			} else {
				LOG_ERROR("CHUNK_DELETE", "Failed to fossilize the chunk %s: %v", chunkID, err)
				return false
			}
		} else {
			LOG_TRACE("CHUNK_FOSSILIZE", "Fossilized chunk %s", chunkID)
		}

		collection.AddFossil(fossilPath)
	}

	return true

}

// resurrectChunk turns the fossil back into a chunk
func (manager *SnapshotManager) resurrectChunk(fossilPath string, chunkID string) bool {
	chunkPath, exist, _, err := manager.storage.FindChunk(0, chunkID, false)
	if err != nil {
		LOG_ERROR("CHUNK_FIND", "Failed to locate the path for the chunk %s: %v", chunkID, err)
		return false
	}

	if exist {
		manager.storage.DeleteFile(0, fossilPath)
		LOG_INFO("FOSSIL_RECREATE", "The chunk %s already exists", chunkID)
	} else {
		err := manager.storage.MoveFile(0, fossilPath, chunkPath)
		if err != nil {
			LOG_ERROR("FOSSIL_RESURRECT", "Failed to resurrect the chunk %s from the fossil %s: %v",
				chunkID, fossilPath, err)
			return false
		} else {
			LOG_INFO("FOSSIL_RESURRECT", "The chunk %s has been resurrected", fossilPath)
		}
	}
	return true
}

// PruneSnapshots deletes snapshots by revisions, tags, or a retention policy.  The main idea is two-step
// fossil collection.
// 1. Delete snapshots specified by revision, retention policy, with a tag.  Find any resulting unreferenced
//    chunks, and mark them as fossils (by renaming).  After that, create a fossil collection file containing
//    fossils collected during current run, and temporary files encountered.  Also in the file is the latest
//    revision for each snapshot id.  Save this file to a local directory.
//
// 2. On next run, check if there is any new revision for each snapshot.  Or if the lastest revision is too
//    old, for instance, more than 7 days.  This step is to identify snapshots that were being created while
//    step 1 is in progress.  For each fossil reference by any of these snapshots, move them back to the
//    normal chunk directory.
//
// Note that a snapshot being created when step 2 is in progress may reference a fossil.  To avoid this
// problem, never remove the lastest revision (unless exclusive is true), and only cache chunks referenced
// by the lastest revision.
func (manager *SnapshotManager) PruneSnapshots(selfID string, snapshotID string, revisionsToBeDeleted []int,
<<<<<<< HEAD
                                               tags []string, retentions []string,
                                               exhaustive bool, exclusive bool, ignoredIDs []string,
                                               dryRun bool, deleteOnly bool, collectOnly bool) bool {

    LOG_DEBUG("DELETE_PARAMETERS",
              "id: %s, revisions: %v, tags: %v, retentions: %v, exhaustive: %t, exclusive: %t, " +
              "dryrun: %t, deleteOnly: %t, collectOnly: %t",
              snapshotID, revisionsToBeDeleted, tags, retentions,
              exhaustive, exclusive, dryRun, deleteOnly, collectOnly)

    if len(revisionsToBeDeleted) > 0 && (len(tags) > 0 || len(retentions) > 0) {
        LOG_WARN("DELETE_OPTIONS", "Tags or retention policy will be ignored if at least one revision is specified")
    }
    
    preferencePath := GetDuplicacyPreferencePath()
    logDir := path.Join(preferencePath, "logs")
    os.Mkdir(logDir, 0700)
    logFileName := path.Join(logDir, time.Now().Format("prune-log-20060102-150405"))
    logFile, err := os.OpenFile(logFileName, os.O_WRONLY | os.O_CREATE | os.O_TRUNC, 0600)

    defer func() {
        if logFile != nil {
            logFile.Close()
        }
    } ()

    // A retention policy is specified in the form 'interval:age', where both 'interval' and 'age' are numbers of
    // days. A retention policy applies to a snapshot if the snapshot is older than the age.  For snapshots older
    // than the retention age, only one snapshot can be kept per interval.  if interval is 0, then no snapshot older
    // than the retention age will be kept.
    //
    // For example, ["30:365", "7:30", "1:1"] means to keep one snapshot per month for snapshots older than a year,
    // one snapshot per week for snapshots older than a month, and one snapshot per day for snapshot older than a day.
    //
    // Note that policies must be sorted by the ages in decreasing order.
    //
    type RetentionPolicy struct {
        Age      int
        Interval int
    }
    var retentionPolicies [] RetentionPolicy

    // Parse the retention policy if needed.
    if len(revisionsToBeDeleted) == 0 && len(retentions) > 0 {

        retentionRegex := regexp.MustCompile(`^([0-9]+):([0-9]+)$`)

        for _, retention := range retentions {
            retention = strings.TrimSpace(retention)

            matched := retentionRegex.FindStringSubmatch(retention)

            if matched == nil {
                LOG_ERROR("RETENTION_INVALID", "Invalid retention policy: %s", retention)
                return false
            }

            age, _ := strconv.Atoi(matched[2])
            interval, _ := strconv.Atoi(matched[1])

            if age < 1 || interval < 0 {
                LOG_ERROR("RETENTION_INVALID", "Invalid retention policy: %s", retention)
                return false
            }

            policy :=  RetentionPolicy {
                Age : age,
                Interval : interval,
            }

            retentionPolicies = append(retentionPolicies, policy)
        }

        if len(retentionPolicies) == 0 {
            LOG_ERROR("RETENTION_INVALID", "Invalid retention policy: %v", retentions)
            return false
        }

        for i, policy := range retentionPolicies {
            if i == 0 || policy.Age < retentionPolicies[i - 1].Age {
                if policy.Interval == 0 {
                    LOG_INFO("RETENTION_POLICY", "Keep no snapshots older than %d days", policy.Age)
                } else {
                    LOG_INFO("RETENTION_POLICY", "Keep 1 snapshot every %d day(s) if older than %d day(s)",
                             policy.Interval, policy.Age)
                }
            }
        }
    }

    allSnapshots := make(map[string] [] *Snapshot)

    // We must find all snapshots for all ids even if only one snapshot is specified to be deleted,
    // because we need to find out which chunks are not referenced.
    snapshotIDs, err := manager.ListSnapshotIDs()
    if err != nil {
        LOG_ERROR("SNAPSHOT_LIST", "Failed to list all snapshots: %v", err)
        return false
    }

    for _, id := range snapshotIDs {
        revisions, err := manager.ListSnapshotRevisions(id)
        if err != nil {
            LOG_ERROR("SNAPSHOT_LIST", "Failed to list all revisions for snapshot %s: %v", id, err)
            return false
        }

        sort.Ints(revisions)
        var snapshots [] *Snapshot
        for _, revision := range revisions {
            snapshot := manager.DownloadSnapshot(id, revision)
            if snapshot != nil {
                snapshots = append(snapshots, snapshot)
            }
        }

        if len(snapshots) > 0 {
            allSnapshots[id] = snapshots
        }
    }

    chunkDir := "chunks/"

    collectionRegex := regexp.MustCompile(`^([0-9]+)$`)

    collectionDir := "fossils"
    manager.snapshotCache.CreateDirectory(0, collectionDir)

    collections, _, err := manager.snapshotCache.ListFiles(0, collectionDir)
    maxCollectionNumber := 0

    referencedFossils := make(map[string]bool)

    // Find fossil collections previously created, and delete fossils and temporary files in them if they are
    // deletable.
    for _, collectionName := range collections {

        if collectOnly {
            continue
        }

        matched := collectionRegex.FindStringSubmatch(collectionName)
        if matched == nil{
            continue
        }

        collectionNumber, _ := strconv.Atoi(matched[1])
        if collectionNumber > maxCollectionNumber {
            maxCollectionNumber = collectionNumber
        }

        collectionFile := path.Join(collectionDir, collectionName)
        manager.fileChunk.Reset(false)

        err := manager.snapshotCache.DownloadFile(0, collectionFile, manager.fileChunk)
        if err != nil {
             LOG_ERROR("FOSSIL_COLLECT", "Failed to read the fossil collection file %s: %v", collectionFile, err)
             return false
        }

        var collection FossilCollection
        err = json.Unmarshal(manager.fileChunk.GetBytes(), &collection)
        if err != nil {
             LOG_ERROR("FOSSIL_COLLECT", "Failed to load the fossil collection file %s: %v", collectionFile, err)
             return false
        }

        for _, fossil := range collection.Fossils {
            referencedFossils[fossil] = true
        }

        LOG_INFO("FOSSIL_COLLECT", "Fossil collection %s found", collectionName)

        isDeletable, newSnapshots := collection.IsDeletable(manager.storage.IsStrongConsistent(),
                                                            ignoredIDs, allSnapshots)

        if isDeletable || exclusive {

            LOG_INFO("FOSSIL_DELETABLE", "Fossils from collection %s is eligible for deletion", collectionName)

            newChunks := make(map[string]bool)

            for _, newSnapshot := range newSnapshots {
                for _, chunk := range manager.GetSnapshotChunks(newSnapshot) {
                    newChunks[chunk] = true
                }
            }

            for _, fossil := range collection.Fossils {

                chunk := fossil[len(chunkDir):]
                chunk = strings.Replace(chunk, "/", "", -1)
                chunk = strings.Replace(chunk, ".fsl", "", -1)

                if _, found := newChunks[chunk]; found {
                    // The fossil is referenced so it can't be deleted.
                    if dryRun {
                        LOG_INFO("FOSSIL_RESURRECT", "Fossil %s would be resurrected: %v", chunk)
                        continue
                    }

                    manager.resurrectChunk(fossil, chunk)
                    fmt.Fprintf(logFile, "Resurrected fossil %s (collection %s)\n", chunk, collectionName)

                } else {
                    if dryRun {
                        LOG_INFO("FOSSIL_DELETE", "The chunk %s would be permanently removed", chunk)
                    } else {
                        manager.storage.DeleteFile(0, fossil)
                        LOG_INFO("FOSSIL_DELETE", "The chunk %s has been permanently removed", chunk)
                        fmt.Fprintf(logFile, "Deleted fossil %s (collection %s)\n", chunk, collectionName)
                    }
                }
            }

            // Delete all temporary files if they still exist.
            for _, temporary := range collection.Temporaries {
                if dryRun {
                    LOG_INFO("TEMPORARY_DELETE", "The temporary file %s would be deleted", temporary)
                } else {
                    // Fail silently, since temporary files are supposed to be renamed or deleted after upload is done
                    manager.storage.DeleteFile(0, temporary)
                    LOG_INFO("TEMPORARY_DELETE", "The temporary file %s has been deleted", temporary)
                    fmt.Fprintf(logFile, "Deleted temporary %s (collection %s)\n", temporary, collectionName)
                }
            }

            if !dryRun {
                err = manager.snapshotCache.DeleteFile(0, collectionFile)
                if err != nil {
                    LOG_WARN("FOSSIL_FILE", "Failed to remove the fossil collection file %s: %v", collectionFile, err)
                }
            }
            LOG_TRACE("FOSSIL_END", "Finished processing fossil collection %s", collectionName)
        } else {
            LOG_INFO("FOSSIL_POSTPONE",
                     "Fossils from collection %s can't be deleted because deletion criteria aren't met",
                     collectionName)
        }
    }

    if deleteOnly {
        return true
    }

    toBeDeleted := 0

    revisionMap := make(map[int]bool)
    for _, revision := range revisionsToBeDeleted {
        revisionMap[revision] = true
    }

    tagMap := make(map[string]bool)
    for _, tag := range tags {
        tagMap[tag] = true
    }

    // Find the snapshots that need to be deleted
    for id, snapshots := range allSnapshots {

        if len(snapshotID) > 0 && id != snapshotID {
            continue
        }

        if len(revisionsToBeDeleted) > 0 {
            // If revisions are specified ignore tags and the retention policy.
            for _, snapshot := range snapshots {
                if _, found := revisionMap[snapshot.Revision]; found {
                    snapshot.Flag = true
                    toBeDeleted++
                }
            }

            continue
        } else if len(retentionPolicies) > 0 {

            if len(snapshots) <= 1 {
                continue
            }

            lastSnapshotTime := int64(0)
            now := time.Now().Unix()
            i := 0
            for j, snapshot := range snapshots {

                if !exclusive && j == len(snapshots) - 1 {
                    continue
                }

                if len(tagMap) > 0 {
                    if _, found := tagMap[snapshot.Tag]; found {
                        continue
                    }
                }

                // Find out which retent policy applies based on the age.
                for i < len(retentionPolicies) &&
                  int(now - snapshot.StartTime) <retentionPolicies[i].Age * secondsInDay {
                    i++
                    lastSnapshotTime = 0
                }

                if i < len(retentionPolicies) {
                    if retentionPolicies[i].Interval == 0 {
                        // No snapshots to keep if interval is 0
                        snapshot.Flag = true
                        toBeDeleted++
                    } else if lastSnapshotTime != 0 &&
                      int(snapshot.StartTime - lastSnapshotTime) < retentionPolicies[i].Interval * secondsInDay - 600 {
                        // Delete the snapshot if it is too close to the last kept one.  Note that a tolerance of 10
                        // minutes was subtracted from the interval.
                        snapshot.Flag = true
                        toBeDeleted++
                    } else {
                        lastSnapshotTime = snapshot.StartTime
                    }
                } else {
                    // Ran out of retention policy; no need to check further
                    break
                }
            }

        } else if len(tags) > 0 {
            for _, snapshot := range snapshots {
                if _, found := tagMap[snapshot.Tag]; found {
                    snapshot.Flag = true
                    toBeDeleted++
                }
            }

        }
    }

    if toBeDeleted == 0 && exhaustive == false {
        LOG_INFO("SNAPSHOT_NONE", "No snapshot to delete")
        return false
    }

    chunkRegex := regexp.MustCompile(`^[0-9a-f]+$`)

    referencedChunks := make(map[string]bool)

    // Now build all chunks referened by snapshot not deleted
    for _, snapshots := range allSnapshots {

        if len(snapshots) > 0 {
            latest := snapshots[len(snapshots) - 1]
            if latest.Flag && !exclusive {
                LOG_ERROR("SNAPSHOT_DELETE",
                          "The latest snapshot %s at revision %d can't be deleted in non-exclusive mode",
                          latest.ID, latest.Revision)
                return false
            }
        }

        for _, snapshot := range snapshots {
            if snapshot.Flag {
                LOG_INFO("SNAPSHOT_DELETE", "Deleting snapshot %s at revision %d", snapshot.ID, snapshot.Revision)
                continue
            }

            chunks := manager.GetSnapshotChunks(snapshot)

            for _, chunk := range chunks {
                // The initial value is 'false'.  When a referenced chunk is found it will change the value to 'true'.
                referencedChunks[chunk] = false
            }
        }
    }

    collection := CreateFossilCollection(allSnapshots)

    if exhaustive {

        // In exhaustive, we scan the entire chunk tree to find dangling chunks and temporaries.
        allFiles, _ := manager.ListAllFiles(manager.storage, chunkDir)
        for _, file := range allFiles {
            if file[len(file) - 1] == '/' {
                continue
            }

            if strings.HasSuffix(file, ".tmp") {

                // This is a temporary chunk file.  It can be a result of a restore operation still in progress, or
                // a left-over from a restore operation that was terminated abruptly.
                if dryRun {
                    LOG_INFO("CHUNK_TEMPORARY", "Found temporary file %s", file)
                    continue
                }

                if exclusive {
                    // In exclusive mode, we assume no other restore operation is running concurrently.
                    err := manager.storage.DeleteFile(0, chunkDir + file)
                    if err != nil {
                        LOG_ERROR("CHUNK_TEMPORARY", "Failed to remove the temporary file %s: %v", file, err)
                        return false
                    } else {
                        LOG_DEBUG("CHUNK_TEMPORARY", "Deleted temporary file %s", file)
                    }
                    fmt.Fprintf(logFile, "Deleted temporary %s\n", file)
                } else {
                    collection.AddTemporary(file)
                }
                continue
            } else if strings.HasSuffix(file, ".fsl") {
                // This is a fossil.  If it is unreferenced, it can be a result of failing to save the fossil
                // collection file after making it a fossil.
                if _, found := referencedFossils[file]; !found {
                    if dryRun {
                        LOG_INFO("FOSSIL_UNREFERENCED", "Found unreferenced fossil %s", file)
                        continue
                    }

                    chunk := strings.Replace(file, "/", "", -1)
                    chunk = strings.Replace(chunk, ".fsl", "", -1)

                    if _, found := referencedChunks[chunk]; found {
                        manager.resurrectChunk(chunkDir + file, chunk)
                    } else {
                        err := manager.storage.DeleteFile(0, chunkDir + file)
                        if err != nil {
                            LOG_WARN("FOSSIL_DELETE", "Failed to remove the unreferenced fossil %s: %v", file, err)
                        } else {
                            LOG_DEBUG("FOSSIL_DELETE", "Deleted unreferenced fossil %s", file)
                        }
                        fmt.Fprintf(logFile, "Deleted unreferenced fossil %s\n", file)
                    }
                }

                continue
            }

            chunk := strings.Replace(file, "/", "", -1)

            if !chunkRegex.MatchString(chunk) {
                LOG_WARN("CHUNK_UNKONWN_FILE", "File %s is not a chunk", file)
                continue
            }

            if value, found := referencedChunks[chunk]; !found {

                if dryRun {
                    LOG_INFO("CHUNK_UNREFERENCED", "Found unreferenced chunk %s", chunk)
                    continue
                }

                manager.fossilizeChunk(chunk, chunkDir + file, exclusive, collection)
                if exclusive {
                    fmt.Fprintf(logFile, "Deleted chunk %s (exclusive mode)\n", chunk)
                } else {
                    fmt.Fprintf(logFile, "Marked fossil %s\n", chunk)
                }

            } else if value {

                // Note that the initial value is false.  So if the value is true it means another copy of the chunk
                // exists in a higher-level directory.

                if dryRun {
                    LOG_INFO("CHUNK_REDUNDANT", "Found redundant chunk %s", chunk)
                    continue
                }

                // This is a redundant chunk file (for instance D3/495A8D and D3/49/5A8D )
                err := manager.storage.DeleteFile(0, chunkDir + file)
                if err != nil {
                    LOG_WARN("CHUNK_DELETE", "Failed to remove the redundant chunk file %s: %v", file, err)
                } else {
                    LOG_TRACE("CHUNK_DELETE", "Removed the redundant chunk file %s", file)
                }
                fmt.Fprintf(logFile, "Deleted redundant chunk %s\n", file)

            } else {
                referencedChunks[chunk] = true
                LOG_DEBUG("CHUNK_KEEP", "Chunk %s is referenced", chunk)
            }
        }
    } else {
        // In non-exhaustive mode, only chunks that exist in the snapshots to be deleted but not other are identified
        // as unreferenced chunks.
        for _, snapshots := range allSnapshots {
            for _, snapshot := range snapshots {

                if !snapshot.Flag {
                    continue
                }

                chunks := manager.GetSnapshotChunks(snapshot)

                for _, chunk := range chunks {

                    if _, found := referencedChunks[chunk]; found {
                        continue
                    }

                    if dryRun {
                        LOG_INFO("CHUNK_UNREFERENCED", "Found unreferenced chunk %s", chunk)
                        continue
                    }

                    chunkPath, exist, _, err := manager.storage.FindChunk(0, chunk, false)
                    if err != nil {
                        LOG_ERROR("CHUNK_FIND", "Failed to locate the path for the chunk %s: %v", chunk, err)
                        return false
                    }

                    if !exist {
                        LOG_WARN("CHUNK_MISSING", "The chunk %s referenced by snapshot %s revision %d does not exist",
                                 chunk, snapshot.ID, snapshot.Revision)
                        continue
                    }

                    manager.fossilizeChunk(chunk, chunkPath, exclusive, collection)
                    if exclusive {
                       fmt.Fprintf(logFile, "Deleted chunk %s (exclusive mode)\n", chunk)
                    } else {
                       fmt.Fprintf(logFile, "Marked fossil %s\n", chunk)
                    }

                    referencedChunks[chunk] = true
                }
            }
        }


    }

    // Save the fossil collection if it is not empty.
    if !collection.IsEmpty() && !dryRun {

        collection.EndTime = time.Now().Unix()

        collectionNumber := maxCollectionNumber + 1
        collectionFile := path.Join(collectionDir, fmt.Sprintf("%d", collectionNumber))

        description, err := json.Marshal(collection)
        if err != nil {
            LOG_ERROR("FOSSIL_COLLECT", "Failed to create a json file for the fossil collection: %v", err)
            return false
        }

        err = manager.snapshotCache.UploadFile(0, collectionFile, description)
        if err != nil {
            LOG_ERROR("FOSSIL_COLLECT", "Failed to save the fossil collection file %s: %v", collectionFile, err)
            return false
        }

        LOG_INFO("FOSSIL_COLLECT", "Fossil collection %d saved", collectionNumber)
        fmt.Fprintf(logFile, "Fossil collection %d saved\n", collectionNumber)
    }

    // Now delete the snapshot files.
    for _, snapshots := range allSnapshots {
        for _, snapshot := range snapshots {
            if !snapshot.Flag || dryRun {
                continue
            }

            snapshotPath := fmt.Sprintf("snapshots/%s/%d", snapshot.ID, snapshot.Revision)
            err = manager.storage.DeleteFile(0, snapshotPath)
            if err != nil {
                LOG_ERROR("SNAPSHOT_DELETE", "Failed to delete the snapshot %s at revision %d: %v",
                          snapshot.ID, snapshot.Revision, err)
                return false
            } else {
                LOG_INFO("SNAPSHOT_DELETE", "The snapshot %s at revision %d has been removed",
                         snapshot.ID, snapshot.Revision)
            }
            manager.snapshotCache.DeleteFile(0, snapshotPath)
            fmt.Fprintf(logFile, "Deleted cached snapshot %s at revision %d\n", snapshot.ID, snapshot.Revision)
        }
    }

    if collection.IsEmpty() && !dryRun && toBeDeleted != 0 && !exclusive {
        LOG_INFO("FOSSIL_NONE",
                 "No fossil collection has been created since deleted snapshots did not reference any unique chunks")
    }

    var latestSnapshot *Snapshot = nil
    if len(allSnapshots[selfID]) > 0 {
        latestSnapshot = allSnapshots[selfID][len(allSnapshots[selfID]) - 1]
    }

    if latestSnapshot != nil && !latestSnapshot.Flag {
        manager.CleanSnapshotCache(latestSnapshot, allSnapshots)
    } else {
        manager.CleanSnapshotCache(nil, allSnapshots)
    }

    return true
=======
	tags []string, retentions []string,
	exhaustive bool, exclusive bool, ignoredIDs []string,
	dryRun bool, deleteOnly bool, collectOnly bool) bool {

	LOG_DEBUG("DELETE_PARAMETERS",
		"id: %s, revisions: %v, tags: %v, retentions: %v, exhaustive: %t, exclusive: %t, "+
			"dryrun: %t, deleteOnly: %t, collectOnly: %t",
		snapshotID, revisionsToBeDeleted, tags, retentions,
		exhaustive, exclusive, dryRun, deleteOnly, collectOnly)

	if len(revisionsToBeDeleted) > 0 && (len(tags) > 0 || len(retentions) > 0) {
		LOG_WARN("DELETE_OPTIONS", "Tags or retention policy will be ignored if at least one revision is specified")
	}

	preferencePath := GetDuplicacyPreferencePath()
	logDir := path.Join(preferencePath, "logs")
	os.Mkdir(logDir, 0700)
	logFileName := path.Join(logDir, time.Now().Format("prune-log-20060102-150405"))
	logFile, err := os.OpenFile(logFileName, os.O_WRONLY|os.O_CREATE|os.O_TRUNC, 0600)

	defer func() {
		if logFile != nil {
			logFile.Close()
		}
	}()

	// A retention policy is specified in the form 'interval:age', where both 'interval' and 'age' are numbers of
	// days. A retention policy applies to a snapshot if the snapshot is older than the age.  For snapshots older
	// than the retention age, only one snapshot can be kept per interval.  if interval is 0, then no snapshot older
	// than the retention age will be kept.
	//
	// For example, ["30:365", "7:30", "1:1"] means to keep one snapshot per month for snapshots older than a year,
	// one snapshot per week for snapshots older than a month, and one snapshot per day for snapshot older than a day.
	//
	// Note that policies must be sorted by the ages in decreasing order.
	//
	type RetentionPolicy struct {
		Age      int
		Interval int
	}
	var retentionPolicies []RetentionPolicy

	// Parse the retention policy if needed.
	if len(revisionsToBeDeleted) == 0 && len(retentions) > 0 {

		retentionRegex := regexp.MustCompile(`^([0-9]+):([0-9]+)$`)

		for _, retention := range retentions {
			retention = strings.TrimSpace(retention)

			matched := retentionRegex.FindStringSubmatch(retention)

			if matched == nil {
				LOG_ERROR("RETENTION_INVALID", "Invalid retention policy: %s", retention)
				return false
			}

			age, _ := strconv.Atoi(matched[2])
			interval, _ := strconv.Atoi(matched[1])

			if age < 1 || interval < 0 {
				LOG_ERROR("RETENTION_INVALID", "Invalid retention policy: %s", retention)
				return false
			}

			policy := RetentionPolicy{
				Age:      age,
				Interval: interval,
			}

			retentionPolicies = append(retentionPolicies, policy)
		}

		if len(retentionPolicies) == 0 {
			LOG_ERROR("RETENTION_INVALID", "Invalid retention policy: %v", retentions)
			return false
		}

		for i, policy := range retentionPolicies {
			if i == 0 || policy.Age < retentionPolicies[i-1].Age {
				if policy.Interval == 0 {
					LOG_INFO("RETENTION_POLICY", "Keep no snapshots older than %d days", policy.Age)
				} else {
					LOG_INFO("RETENTION_POLICY", "Keep 1 snapshot every %d day(s) if older than %d day(s)",
						policy.Interval, policy.Age)
				}
			}
		}
	}

	allSnapshots := make(map[string][]*Snapshot)

	// We must find all snapshots for all ids even if only one snapshot is specified to be deleted,
	// because we need to find out which chunks are not referenced.
	snapshotIDs, err := manager.ListSnapshotIDs()
	if err != nil {
		LOG_ERROR("SNAPSHOT_LIST", "Failed to list all snapshots: %v", err)
		return false
	}

	for _, id := range snapshotIDs {
		revisions, err := manager.ListSnapshotRevisions(id)
		if err != nil {
			LOG_ERROR("SNAPSHOT_LIST", "Failed to list all revisions for snapshot %s: %v", id, err)
			return false
		}

		sort.Ints(revisions)
		var snapshots []*Snapshot
		for _, revision := range revisions {
			snapshot := manager.DownloadSnapshot(id, revision)
			if snapshot != nil {
				snapshots = append(snapshots, snapshot)
			}
		}

		if len(snapshots) > 0 {
			allSnapshots[id] = snapshots
		}
	}

	chunkDir := "chunks/"

	collectionRegex := regexp.MustCompile(`^([0-9]+)$`)

	collectionDir := "fossils"
	manager.snapshotCache.CreateDirectory(0, collectionDir)

	collections, _, err := manager.snapshotCache.ListFiles(0, collectionDir)
	maxCollectionNumber := 0

	referencedFossils := make(map[string]bool)

	// Find fossil collections previously created, and delete fossils and temporary files in them if they are
	// deletable.
	for _, collectionName := range collections {

		if collectOnly {
			continue
		}

		matched := collectionRegex.FindStringSubmatch(collectionName)
		if matched == nil {
			continue
		}

		collectionNumber, _ := strconv.Atoi(matched[1])
		if collectionNumber > maxCollectionNumber {
			maxCollectionNumber = collectionNumber
		}

		collectionFile := path.Join(collectionDir, collectionName)
		manager.fileChunk.Reset(false)

		err := manager.snapshotCache.DownloadFile(0, collectionFile, manager.fileChunk)
		if err != nil {
			LOG_ERROR("FOSSIL_COLLECT", "Failed to read the fossil collection file %s: %v", collectionFile, err)
			return false
		}

		var collection FossilCollection
		err = json.Unmarshal(manager.fileChunk.GetBytes(), &collection)
		if err != nil {
			LOG_ERROR("FOSSIL_COLLECT", "Failed to load the fossil collection file %s: %v", collectionFile, err)
			return false
		}

		for _, fossil := range collection.Fossils {
			referencedFossils[fossil] = true
		}

		LOG_INFO("FOSSIL_COLLECT", "Fossil collection %s found", collectionName)

		isDeletable, newSnapshots := collection.IsDeletable(manager.storage.IsStrongConsistent(),
			ignoredIDs, allSnapshots)

		if isDeletable || exclusive {

			LOG_INFO("FOSSIL_DELETABLE", "Fossils from collection %s is eligible for deletion", collectionName)

			newChunks := make(map[string]bool)

			for _, newSnapshot := range newSnapshots {
				for _, chunk := range manager.GetSnapshotChunks(newSnapshot) {
					newChunks[chunk] = true
				}
			}

			for _, fossil := range collection.Fossils {

				chunk := fossil[len(chunkDir):]
				chunk = strings.Replace(chunk, "/", "", -1)
				chunk = strings.Replace(chunk, ".fsl", "", -1)

				if _, found := newChunks[chunk]; found {
					// The fossil is referenced so it can't be deleted.
					if dryRun {
						LOG_INFO("FOSSIL_RESURRECT", "Fossil %s would be resurrected: %v", chunk)
						continue
					}

					manager.resurrectChunk(fossil, chunk)
					fmt.Fprintf(logFile, "Resurrected fossil %s (collection %s)\n", chunk, collectionName)

				} else {
					if dryRun {
						LOG_INFO("FOSSIL_DELETE", "The chunk %s would be permanently removed", chunk)
					} else {
						manager.storage.DeleteFile(0, fossil)
						LOG_INFO("FOSSIL_DELETE", "The chunk %s has been permanently removed", chunk)
						fmt.Fprintf(logFile, "Deleted fossil %s (collection %s)\n", chunk, collectionName)
					}
				}
			}

			// Delete all temporary files if they still exist.
			for _, temporary := range collection.Temporaries {
				if dryRun {
					LOG_INFO("TEMPORARY_DELETE", "The temporary file %s would be deleted", temporary)
				} else {
					// Fail silently, since temporary files are supposed to be renamed or deleted after upload is done
					manager.storage.DeleteFile(0, temporary)
					LOG_INFO("TEMPORARY_DELETE", "The temporary file %s has been deleted", temporary)
					fmt.Fprintf(logFile, "Deleted temporary %s (collection %s)\n", temporary, collectionName)
				}
			}

			if !dryRun {
				err = manager.snapshotCache.DeleteFile(0, collectionFile)
				if err != nil {
					LOG_WARN("FOSSIL_FILE", "Failed to remove the fossil collection file %s: %v", collectionFile, err)
				}
			}
			LOG_TRACE("FOSSIL_END", "Finished processing fossil collection %s", collectionName)
		} else {
			LOG_INFO("FOSSIL_POSTPONE",
				"Fossils from collection %s can't be deleted because deletion criteria aren't met",
				collectionName)
		}
	}

	if deleteOnly {
		return true
	}

	toBeDeleted := 0

	revisionMap := make(map[int]bool)
	for _, revision := range revisionsToBeDeleted {
		revisionMap[revision] = true
	}

	tagMap := make(map[string]bool)
	for _, tag := range tags {
		tagMap[tag] = true
	}

	// Find the snapshots that need to be deleted
	for id, snapshots := range allSnapshots {

		if len(snapshotID) > 0 && id != snapshotID {
			continue
		}

		if len(revisionsToBeDeleted) > 0 {
			// If revisions are specified ignore tags and the retention policy.
			for _, snapshot := range snapshots {
				if _, found := revisionMap[snapshot.Revision]; found {
					snapshot.Flag = true
					toBeDeleted++
				}
			}

			continue
		} else if len(retentionPolicies) > 0 {

			if len(snapshots) <= 1 {
				continue
			}

			lastSnapshotTime := int64(0)
			now := time.Now().Unix()
			i := 0
			for j, snapshot := range snapshots {

				if !exclusive && j == len(snapshots)-1 {
					continue
				}

				if len(tagMap) > 0 {
					if _, found := tagMap[snapshot.Tag]; found {
						continue
					}
				}

				// Find out which retent policy applies based on the age.
				for i < len(retentionPolicies) &&
					int(now-snapshot.StartTime) < retentionPolicies[i].Age*secondsInDay {
					i++
					lastSnapshotTime = 0
				}

				if i < len(retentionPolicies) {
					if retentionPolicies[i].Interval == 0 {
						// No snapshots to keep if interval is 0
						snapshot.Flag = true
						toBeDeleted++
					} else if lastSnapshotTime != 0 &&
						int(snapshot.StartTime-lastSnapshotTime) < retentionPolicies[i].Interval*secondsInDay-600 {
						// Delete the snapshot if it is too close to the last kept one.  Note that a tolerance of 10
						// minutes was subtracted from the interval.
						snapshot.Flag = true
						toBeDeleted++
					} else {
						lastSnapshotTime = snapshot.StartTime
					}
				} else {
					// Ran out of retention policy; no need to check further
					break
				}
			}

		} else if len(tags) > 0 {
			for _, snapshot := range snapshots {
				if _, found := tagMap[snapshot.Tag]; found {
					snapshot.Flag = true
					toBeDeleted++
				}
			}

		}
	}

	if toBeDeleted == 0 && exhaustive == false {
		LOG_INFO("SNAPSHOT_NONE", "No snapshot to delete")
		return false
	}

	chunkRegex := regexp.MustCompile(`^[0-9a-f]+$`)

	referencedChunks := make(map[string]bool)

	// Now build all chunks referened by snapshot not deleted
	for _, snapshots := range allSnapshots {

		if len(snapshots) > 0 {
			latest := snapshots[len(snapshots)-1]
			if latest.Flag && !exclusive {
				LOG_ERROR("SNAPSHOT_DELETE",
					"The latest snapshot %s at revision %d can't be deleted in non-exclusive mode",
					latest.ID, latest.Revision)
				return false
			}
		}

		for _, snapshot := range snapshots {
			if snapshot.Flag {
				LOG_INFO("SNAPSHOT_DELETE", "Deleting snapshot %s at revision %d", snapshot.ID, snapshot.Revision)
				continue
			}

			chunks := manager.GetSnapshotChunks(snapshot)

			for _, chunk := range chunks {
				// The initial value is 'false'.  When a referenced chunk is found it will change the value to 'true'.
				referencedChunks[chunk] = false
			}
		}
	}

	collection := CreateFossilCollection(allSnapshots)

	if exhaustive {

		// In exhaustive, we scan the entire chunk tree to find dangling chunks and temporaries.
		allFiles, _ := manager.ListAllFiles(manager.storage, chunkDir)
		for _, file := range allFiles {
			if file[len(file)-1] == '/' {
				continue
			}

			if strings.HasSuffix(file, ".tmp") {

				// This is a temporary chunk file.  It can be a result of a restore operation still in progress, or
				// a left-over from a restore operation that was terminated abruptly.
				if dryRun {
					LOG_INFO("CHUNK_TEMPORARY", "Found temporary file %s", file)
					continue
				}

				if exclusive {
					// In exclusive mode, we assume no other restore operation is running concurrently.
					err := manager.storage.DeleteFile(0, chunkDir+file)
					if err != nil {
						LOG_ERROR("CHUNK_TEMPORARY", "Failed to remove the temporary file %s: %v", file, err)
						return false
					} else {
						LOG_DEBUG("CHUNK_TEMPORARY", "Deleted temporary file %s", file)
					}
					fmt.Fprintf(logFile, "Deleted temporary %s\n", file)
				} else {
					collection.AddTemporary(file)
				}
				continue
			} else if strings.HasSuffix(file, ".fsl") {
				// This is a fossil.  If it is unreferenced, it can be a result of failing to save the fossil
				// collection file after making it a fossil.
				if _, found := referencedFossils[file]; !found {
					if dryRun {
						LOG_INFO("FOSSIL_UNREFERENCED", "Found unreferenced fossil %s", file)
						continue
					}

					chunk := strings.Replace(file, "/", "", -1)
					chunk = strings.Replace(chunk, ".fsl", "", -1)

					if _, found := referencedChunks[chunk]; found {
						manager.resurrectChunk(chunkDir+file, chunk)
					} else {
						err := manager.storage.DeleteFile(0, chunkDir+file)
						if err != nil {
							LOG_WARN("FOSSIL_DELETE", "Failed to remove the unreferenced fossil %s: %v", file, err)
						} else {
							LOG_DEBUG("FOSSIL_DELETE", "Deleted unreferenced fossil %s", file)
						}
						fmt.Fprintf(logFile, "Deleted unreferenced fossil %s\n", file)
					}
				}

				continue
			}

			chunk := strings.Replace(file, "/", "", -1)

			if !chunkRegex.MatchString(chunk) {
				LOG_WARN("CHUNK_UNKONWN_FILE", "File %s is not a chunk", file)
				continue
			}

			if value, found := referencedChunks[chunk]; !found {

				if dryRun {
					LOG_INFO("CHUNK_UNREFERENCED", "Found unreferenced chunk %s", chunk)
					continue
				}

				manager.fossilizeChunk(chunk, chunkDir+file, exclusive, collection)
				if exclusive {
					fmt.Fprintf(logFile, "Deleted chunk %s (exclusive mode)\n", chunk)
				} else {
					fmt.Fprintf(logFile, "Marked fossil %s\n", chunk)
				}

			} else if value {

				// Note that the initial value is false.  So if the value is true it means another copy of the chunk
				// exists in a higher-level directory.

				if dryRun {
					LOG_INFO("CHUNK_REDUNDANT", "Found redundant chunk %s", chunk)
					continue
				}

				// This is a redundant chunk file (for instance D3/495A8D and D3/49/5A8D )
				err := manager.storage.DeleteFile(0, chunkDir+file)
				if err != nil {
					LOG_WARN("CHUNK_DELETE", "Failed to remove the redundant chunk file %s: %v", file, err)
				} else {
					LOG_TRACE("CHUNK_DELETE", "Removed the redundant chunk file %s", file)
				}
				fmt.Fprintf(logFile, "Deleted redundant chunk %s\n", file)

			} else {
				referencedChunks[chunk] = true
				LOG_DEBUG("CHUNK_KEEP", "Chunk %s is referenced", chunk)
			}
		}
	} else {
		// In non-exhaustive mode, only chunks that exist in the snapshots to be deleted but not other are identified
		// as unreferenced chunks.
		for _, snapshots := range allSnapshots {
			for _, snapshot := range snapshots {

				if !snapshot.Flag {
					continue
				}

				chunks := manager.GetSnapshotChunks(snapshot)

				for _, chunk := range chunks {

					if _, found := referencedChunks[chunk]; found {
						continue
					}

					if dryRun {
						LOG_INFO("CHUNK_UNREFERENCED", "Found unreferenced chunk %s", chunk)
						continue
					}

					chunkPath, exist, _, err := manager.storage.FindChunk(0, chunk, false)
					if err != nil {
						LOG_ERROR("CHUNK_FIND", "Failed to locate the path for the chunk %s: %v", chunk, err)
						return false
					}

					if !exist {
						LOG_WARN("CHUNK_MISSING", "The chunk %s referenced by snapshot %s revision %d does not exist",
							chunk, snapshot.ID, snapshot.Revision)
						continue
					}

					manager.fossilizeChunk(chunk, chunkPath, exclusive, collection)
					if exclusive {
						fmt.Fprintf(logFile, "Deleted chunk %s (exclusive mode)\n", chunk)
					} else {
						fmt.Fprintf(logFile, "Marked fossil %s\n", chunk)
					}

					referencedChunks[chunk] = true
				}
			}
		}

	}

	// Save the fossil collection if it is not empty.
	if !collection.IsEmpty() && !dryRun {

		collection.EndTime = time.Now().Unix()

		collectionNumber := maxCollectionNumber + 1
		collectionFile := path.Join(collectionDir, fmt.Sprintf("%d", collectionNumber))

		description, err := json.Marshal(collection)
		if err != nil {
			LOG_ERROR("FOSSIL_COLLECT", "Failed to create a json file for the fossil collection: %v", err)
			return false
		}

		err = manager.snapshotCache.UploadFile(0, collectionFile, description)
		if err != nil {
			LOG_ERROR("FOSSIL_COLLECT", "Failed to save the fossil collection file %s: %v", collectionFile, err)
			return false
		}

		LOG_INFO("FOSSIL_COLLECT", "Fossil collection %d saved", collectionNumber)
		fmt.Fprintf(logFile, "Fossil collection %d saved\n", collectionNumber)
	}

	// Now delete the snapshot files.
	for _, snapshots := range allSnapshots {
		for _, snapshot := range snapshots {
			if !snapshot.Flag || dryRun {
				continue
			}

			snapshotPath := fmt.Sprintf("snapshots/%s/%d", snapshot.ID, snapshot.Revision)
			err = manager.storage.DeleteFile(0, snapshotPath)
			if err != nil {
				LOG_ERROR("SNAPSHOT_DELETE", "Failed to delete the snapshot %s at revision %d: %v",
					snapshot.ID, snapshot.Revision, err)
				return false
			} else {
				LOG_INFO("SNAPSHOT_DELETE", "The snapshot %s at revision %d has been removed",
					snapshot.ID, snapshot.Revision)
			}
			manager.snapshotCache.DeleteFile(0, snapshotPath)
			fmt.Fprintf(logFile, "Deleted cached snapshot %s at revision %d\n", snapshot.ID, snapshot.Revision)
		}
	}

	if collection.IsEmpty() && !dryRun && toBeDeleted != 0 && !exclusive {
		LOG_INFO("FOSSIL_NONE",
			"No fossil collection has been created since deleted snapshots did not reference any unique chunks")
	}

	var latestSnapshot *Snapshot = nil
	if len(allSnapshots[selfID]) > 0 {
		latestSnapshot = allSnapshots[selfID][len(allSnapshots[selfID])-1]
	}

	if latestSnapshot != nil && !latestSnapshot.Flag {
		manager.CleanSnapshotCache(latestSnapshot, allSnapshots)
	} else {
		manager.CleanSnapshotCache(nil, allSnapshots)
	}

	return true
>>>>>>> 923cd0aa
}

// CheckSnapshot performs sanity checks on the given snapshot.
func (manager *SnapshotManager) CheckSnapshot(snapshot *Snapshot) (err error) {

	lastChunk := 0
	lastOffset := 0
	var lastEntry *Entry

	numberOfChunks := len(snapshot.ChunkHashes)

	if numberOfChunks != len(snapshot.ChunkLengths) {
		return fmt.Errorf("The number of chunk hashes (%d) is different from the number of chunk lengths (%d)",
			numberOfChunks, len(snapshot.ChunkLengths))
	}

	entries := make([]*Entry, len(snapshot.Files))
	copy(entries, snapshot.Files)
	sort.Sort(ByChunk(entries))

	for _, entry := range snapshot.Files {
		if lastEntry != nil && lastEntry.Compare(entry) >= 0 && !strings.Contains(lastEntry.Path, "\ufffd") {
			return fmt.Errorf("The entry %s appears before the entry %s", lastEntry.Path, entry.Path)
		}
		lastEntry = entry
	}

	for _, entry := range entries {

		if !entry.IsFile() || entry.Size == 0 {
			continue
		}

		if entry.StartChunk < 0 {
			return fmt.Errorf("The file %s starts at chunk %d", entry.Path, entry.StartChunk)
		}

		if entry.EndChunk >= numberOfChunks {
			return fmt.Errorf("The file %s ends at chunk %d while the number of chunks is %d",
				entry.Path, entry.EndChunk, numberOfChunks)
		}

		if entry.EndChunk < entry.StartChunk {
			return fmt.Errorf("The file %s starts at chunk %d and ends at chunk %d",
				entry.Path, entry.StartChunk, entry.EndChunk)
		}

		if entry.StartOffset > 0 {
			if entry.StartChunk < lastChunk {
				return fmt.Errorf("The file %s starts at chunk %d while the last chunk is %d",
					entry.Path, entry.StartChunk, lastChunk)
			}

			if entry.StartChunk > lastChunk+1 {
				return fmt.Errorf("The file %s starts at chunk %d while the last chunk is %d",
					entry.Path, entry.StartChunk, lastChunk)
			}

			if entry.StartChunk == lastChunk && entry.StartOffset < lastOffset {
				return fmt.Errorf("The file %s starts at offset %d of chunk %d while the last file ends at offset %d",
					entry.Path, entry.StartOffset, entry.StartChunk, lastOffset)
			}

			if entry.StartChunk == entry.EndChunk && entry.StartOffset > entry.EndOffset {
				return fmt.Errorf("The file %s starts at offset %d and ends at offset %d of the same chunk %d",
					entry.Path, entry.StartOffset, entry.EndOffset, entry.StartChunk)
			}
		}

		fileSize := int64(0)

		for i := entry.StartChunk; i <= entry.EndChunk; i++ {

			start := 0
			if i == entry.StartChunk {
				start = entry.StartOffset
			}
			end := snapshot.ChunkLengths[i]
			if i == entry.EndChunk {
				end = entry.EndOffset
			}

			fileSize += int64(end - start)
		}

		if entry.Size != fileSize {
			return fmt.Errorf("The file %s has a size of %d but the total size of chunks is %d",
				entry.Path, entry.Size, fileSize)
		}

		lastChunk = entry.EndChunk
		lastOffset = entry.EndOffset
	}

	if len(entries) > 0 && entries[0].StartChunk != 0 {
		return fmt.Errorf("The first file starts at chunk %d", entries[0].StartChunk)
	}

	// There may be a last chunk whose size is 0 so we allow this to happen
	if lastChunk < numberOfChunks-2 {
		return fmt.Errorf("The last file ends at chunk %d but the number of chunks is %d", lastChunk, numberOfChunks)
	}

	return nil
}

// DownloadFile downloads a non-chunk file from the storage.  The only non-chunk files in the current implementation
// are snapshot files.
func (manager *SnapshotManager) DownloadFile(path string, derivationKey string) (content []byte) {

	if manager.storage.IsCacheNeeded() {
		manager.fileChunk.Reset(false)
		err := manager.snapshotCache.DownloadFile(0, path, manager.fileChunk)
		if err == nil && len(manager.fileChunk.GetBytes()) > 0 {
			LOG_DEBUG("DOWNLOAD_FILE_CACHE", "Loaded file %s from the snapshot cache", path)
			return manager.fileChunk.GetBytes()
		}
	}

	manager.fileChunk.Reset(false)
	err := manager.storage.DownloadFile(0, path, manager.fileChunk)
	if err != nil {
		LOG_ERROR("DOWNLOAD_FILE", "Failed to download the file %s: %v", path, err)
		return nil
	}

	err = manager.fileChunk.Decrypt(manager.config.FileKey, derivationKey)
	if err != nil {
		LOG_ERROR("DOWNLOAD_DECRYPT", "Failed to decrypt the file %s: %v", path, err)
		return nil
	}

	err = manager.snapshotCache.UploadFile(0, path, manager.fileChunk.GetBytes())
	if err != nil {
		LOG_WARN("DOWNLOAD_FILE_CACHE", "Failed to add the file %s to the snapshot cache: %v", path, err)
	}

	LOG_DEBUG("DOWNLOAD_FILE", "Downloaded file %s", path)

	return manager.fileChunk.GetBytes()
}

// UploadFile uploads a non-chunk file from the storage.
func (manager *SnapshotManager) UploadFile(path string, derivationKey string, content []byte) bool {
	manager.fileChunk.Reset(false)
	manager.fileChunk.Write(content)

	if manager.storage.IsCacheNeeded() {
		err := manager.snapshotCache.UploadFile(0, path, manager.fileChunk.GetBytes())
		if err != nil {
			LOG_WARN("UPLOAD_CACHE", "Failed to cache the file %s: %v", path, err)
		} else {
			LOG_DEBUG("UPLOAD_FILE_CACHE", "Saved file %s to the snapshot cache", path)
		}
	}

	err := manager.fileChunk.Encrypt(manager.config.FileKey, derivationKey)
	if err != nil {
		LOG_ERROR("UPLOAD_File", "Failed to encrypt the file %s: %v", path, err)
		return false
	}

	err = manager.storage.UploadFile(0, path, manager.fileChunk.GetBytes())
	if err != nil {
		LOG_ERROR("UPLOAD_File", "Failed to upload the file %s: %v", path, err)
		return false
	}

	LOG_DEBUG("UPLOAD_FILE", "Uploaded file %s", path)

	return true

}<|MERGE_RESOLUTION|>--- conflicted
+++ resolved
@@ -5,25 +5,6 @@
 package duplicacy
 
 import (
-<<<<<<< HEAD
-    "io"
-    "os"
-    "fmt"
-    "text/tabwriter"
-    "sort"
-    "bytes"
-    "regexp"
-    "strconv"
-    "strings"
-    "time"
-    "math"
-    "path"
-    "io/ioutil"
-    "encoding/json"
-    "encoding/hex"
-
-    "github.com/aryann/difflib"
-=======
 	"bytes"
 	"encoding/hex"
 	"encoding/json"
@@ -41,7 +22,6 @@
 	"time"
 
 	"github.com/aryann/difflib"
->>>>>>> 923cd0aa
 )
 
 const (
@@ -767,243 +747,6 @@
 }
 
 // ListSnapshots shows the information about a snapshot.
-<<<<<<< HEAD
-func (manager *SnapshotManager) CheckSnapshots(snapshotID string, revisionsToCheck []int, tag string, showStatistics bool,
-                                              checkFiles bool, searchFossils bool, resurrect bool) bool {
-
-    LOG_DEBUG("LIST_PARAMETERS", "id: %s, revisions: %v, tag: %s, showStatistics: %t, checkFiles: %t, searchFossils: %t, resurrect: %t",
-              snapshotID, revisionsToCheck, tag, showStatistics, checkFiles, searchFossils, resurrect)
-
-    snapshotMap := make(map[string] [] *Snapshot)
-    var err error
-
-    // Stores the chunk file size for each chunk
-    chunkSizeMap := make(map[string]int64)
-
-    // Indicate whether or not a chunk is shared by multiple snapshots
-    chunkUniqueMap := make(map[string]bool)
-
-    // Store the index of the snapshot that references each chunk; if the chunk is shared by multiple chunks, the index is -1
-    chunkSnapshotMap := make(map[string]int)
-
-    LOG_INFO("SNAPSHOT_CHECK", "Listing all chunks")
-    allChunks, allSizes := manager.ListAllFiles(manager.storage, "chunks/")
-
-    for i, chunk := range allChunks {
-        if len(chunk) == 0 || chunk[len(chunk) - 1] == '/'{
-            continue
-        }
-
-        if strings.HasSuffix(chunk, ".fsl") {
-            continue
-        }
-
-        chunk = strings.Replace(chunk, "/", "", -1)
-        chunkSizeMap[chunk] = allSizes[i]
-    }
-
-    if snapshotID == "" || showStatistics {
-        snapshotIDs, err := manager.ListSnapshotIDs()
-        if err != nil {
-            LOG_ERROR("SNAPSHOT_LIST", "Failed to list all snapshots: %v", err)
-            return false
-        }
-
-        for _, snapshotID := range snapshotIDs {
-            snapshotMap[snapshotID] = nil
-        }
-
-    } else {
-        snapshotMap[snapshotID] = nil
-    }
-
-
-    snapshotIDIndex := 0
-    for snapshotID, _ = range snapshotMap {
-
-        revisions := revisionsToCheck
-        if len(revisions) == 0 || showStatistics {
-            revisions, err = manager.ListSnapshotRevisions(snapshotID)
-            if err != nil {
-                LOG_ERROR("SNAPSHOT_LIST", "Failed to list all revisions for snapshot %s: %v", snapshotID, err)
-                return false
-            }
-        }
-
-        for _, revision := range revisions {
-            snapshot := manager.DownloadSnapshot(snapshotID, revision)
-            snapshotMap[snapshotID] = append(snapshotMap[snapshotID], snapshot)
-
-            if tag != "" && snapshot.Tag != tag {
-                continue
-            }
-
-            if checkFiles {
-                manager.DownloadSnapshotContents(snapshot, nil)
-                manager.VerifySnapshot(snapshot)
-                continue
-            }
-
-            chunks := make(map[string]bool)
-            for _, chunkID := range manager.GetSnapshotChunks(snapshot) {
-                chunks[chunkID] = true
-            }
-
-            missingChunks := 0
-            for chunkID, _ := range chunks {
-
-                _, found := chunkSizeMap[chunkID]
-
-                if !found {
-                    if !searchFossils {
-                        missingChunks += 1
-                        LOG_WARN("SNAPHOST_VALIDATE",
-                                    "Chunk %s referenced by snapshot %s at revision %d does not exist",
-                                    chunkID, snapshotID, revision)
-                        continue
-                    }
-
-                    chunkPath, exist, size, err := manager.storage.FindChunk(0, chunkID, true)
-                    if err != nil {
-                        LOG_ERROR("SNAPHOST_VALIDATE", "Failed to check the existence of chunk %s: %v",
-                                    chunkID, err)
-                        return false
-                    }
-
-                    if !exist {
-                        missingChunks += 1
-                        LOG_WARN("SNAPHOST_VALIDATE",
-                                    "Chunk %s referenced by snapshot %s at revision %d does not exist",
-                                    chunkID, snapshotID, revision)
-                        continue
-                    }
-
-                    if resurrect {
-                        manager.resurrectChunk(chunkPath, chunkID)
-                    } else {
-                        LOG_WARN("SNAPHOST_FOSSIL", "Chunk %s referenced by snapshot %s at revision %d " +
-                                    "has been marked as a fossil", chunkID, snapshotID, revision)
-                    }
-
-                    chunkSizeMap[chunkID] = size
-                }
-
-                if unique, found := chunkUniqueMap[chunkID]; !found {
-                    chunkUniqueMap[chunkID] = true
-                } else {
-                    if unique {
-                        chunkUniqueMap[chunkID] = false
-                    }
-                }
-
-                if previousSnapshotIDIndex, found := chunkSnapshotMap[chunkID]; !found {
-                    chunkSnapshotMap[chunkID] = snapshotIDIndex
-                } else if previousSnapshotIDIndex != snapshotIDIndex && previousSnapshotIDIndex != -1 {
-                    chunkSnapshotMap[chunkID] = -1
-                }
-            }
-
-            if missingChunks > 0 {
-                LOG_ERROR("SNAPSHOT_CHECK", "Some chunks referenced by snapshot %s at revision %d are missing",
-                          snapshotID, revision)
-                return false
-            }
-
-            LOG_INFO("SNAPSHOT_CHECK", "All chunks referenced by snapshot %s at revision %d exist",
-                     snapshotID, revision)
-        }
-
-        snapshotIDIndex += 1
-    }
-
-
-    if showStatistics {
-        tableBuffer := new(bytes.Buffer)
-        tableWriter := tabwriter.NewWriter(tableBuffer, 0, 0, 1, ' ', tabwriter.AlignRight|tabwriter.Debug)
-
-        for snapshotID, snapshotList := range snapshotMap {
-            fmt.Fprintln(tableWriter, "")
-            fmt.Fprintln(tableWriter, " files \tbytes \tchunks \tbytes \tuniq \tbytes \tnew \tbytes \tsnap \trev \t \t")
-            snapshotChunks := make(map[string]bool)
-
-            earliestSeenChunks := make(map[string]int)
-
-            for _, snapshot := range snapshotList {
-                for _, chunkID := range manager.GetSnapshotChunks(snapshot) {
-                    if earliestSeenChunks[chunkID] == 0 {
-                        earliestSeenChunks[chunkID] = math.MaxInt64
-                    }
-                    earliestSeenChunks[chunkID] = min(earliestSeenChunks[chunkID], snapshot.Revision)
-                }
-            }
-
-            for _, snapshot := range snapshotList {
-
-                chunks := make(map[string]bool)
-                for _, chunkID := range manager.GetSnapshotChunks(snapshot) {
-                    chunks[chunkID] = true
-                    snapshotChunks[chunkID] = true
-                }
-
-                var totalChunkSize int64
-                var uniqueChunkSize int64
-                var totalChunkCount int64
-                var uniqueChunkCount int64
-                var newChunkCount int64
-                var newChunkSize int64
-
-                for chunkID, _ := range chunks {
-                    chunkSize := chunkSizeMap[chunkID]
-                    totalChunkSize += chunkSize
-                    totalChunkCount += 1
-                    if earliestSeenChunks[chunkID] == snapshot.Revision {
-                        newChunkCount += 1
-                        newChunkSize += chunkSize
-                    }
-                    if chunkUniqueMap[chunkID] {
-                        uniqueChunkSize += chunkSize
-                        uniqueChunkCount += 1
-                    }
-                }
-
-                files := " \t "
-                if snapshot.FileSize != 0 && snapshot.NumberOfFiles != 0 {
-                    files = fmt.Sprintf("%d \t%s", snapshot.NumberOfFiles, PrettyNumber(snapshot.FileSize))
-                }
-                creationTime := time.Unix(snapshot.StartTime, 0).Format("2006-01-02 15:04")
-                tagWithSpace := ""
-                if len(snapshot.Tag) > 0 {
-                    tagWithSpace = snapshot.Tag + " "
-                }
-                fmt.Fprintln(tableWriter, fmt.Sprintf(
-                        "%s \t%d \t%s \t%d \t%s \t%d \t%s \t%s \t%d \t@ %s %s%s \t", 
-                        files, totalChunkCount, PrettyNumber(totalChunkSize), uniqueChunkCount, PrettyNumber(uniqueChunkSize), newChunkCount, PrettyNumber(newChunkSize), snapshotID, snapshot.Revision, creationTime, tagWithSpace, snapshot.Options))
-            }
-
-            var totalChunkSize int64
-            var uniqueChunkSize int64
-            var totalChunkCount int64
-            var uniqueChunkCount int64
-            for chunkID, _ := range snapshotChunks {
-                chunkSize := chunkSizeMap[chunkID]
-                totalChunkSize += chunkSize
-                totalChunkCount += 1
-
-                if chunkSnapshotMap[chunkID] != -1 {
-                    uniqueChunkSize += chunkSize
-                    uniqueChunkCount += 1
-                }
-            }
-            fmt.Fprintln(tableWriter, fmt.Sprintf(
-                    " \t \t%d \t%s \t%d \t%s \t \t \t%s \tall \t \t", 
-                    totalChunkCount, PrettyNumber(totalChunkSize), uniqueChunkCount, PrettyNumber(uniqueChunkSize), snapshotID))
-        }
-        tableWriter.Flush()
-        LOG_INFO("SNAPSHOT_CHECK", tableBuffer.String())
-    }
-
-    return true
-=======
 func (manager *SnapshotManager) CheckSnapshots(snapshotID string, revisionsToCheck []int, tag string, showStatistics bool, showTabular bool,
 	checkFiles bool, searchFossils bool, resurrect bool) bool {
 
@@ -1208,7 +951,6 @@
 			snapshotID, PrettyNumber(totalChunkSize), PrettyNumber(uniqueChunkSize))
 	}
 }
->>>>>>> 923cd0aa
 
 // Print snapshot and revision statistics in tabular format
 func (manager *SnapshotManager) ShowStatisticsTabular(snapshotMap map[string][]*Snapshot, chunkSizeMap map[string]int64, chunkUniqueMap map[string]bool,
@@ -1292,14 +1034,6 @@
 	tableWriter.Flush()
 	LOG_INFO("SNAPSHOT_CHECK", tableBuffer.String())
 }
-
-func min(x, y int) int {
-    if x < y {
-        return x
-    }
-    return y
-}
-
 
 // ConvertSequence converts a sequence of chunk hashes into a sequence of chunk ids.
 func (manager *SnapshotManager) ConvertSequence(sequence []string) (result []string) {
@@ -1847,598 +1581,6 @@
 // problem, never remove the lastest revision (unless exclusive is true), and only cache chunks referenced
 // by the lastest revision.
 func (manager *SnapshotManager) PruneSnapshots(selfID string, snapshotID string, revisionsToBeDeleted []int,
-<<<<<<< HEAD
-                                               tags []string, retentions []string,
-                                               exhaustive bool, exclusive bool, ignoredIDs []string,
-                                               dryRun bool, deleteOnly bool, collectOnly bool) bool {
-
-    LOG_DEBUG("DELETE_PARAMETERS",
-              "id: %s, revisions: %v, tags: %v, retentions: %v, exhaustive: %t, exclusive: %t, " +
-              "dryrun: %t, deleteOnly: %t, collectOnly: %t",
-              snapshotID, revisionsToBeDeleted, tags, retentions,
-              exhaustive, exclusive, dryRun, deleteOnly, collectOnly)
-
-    if len(revisionsToBeDeleted) > 0 && (len(tags) > 0 || len(retentions) > 0) {
-        LOG_WARN("DELETE_OPTIONS", "Tags or retention policy will be ignored if at least one revision is specified")
-    }
-    
-    preferencePath := GetDuplicacyPreferencePath()
-    logDir := path.Join(preferencePath, "logs")
-    os.Mkdir(logDir, 0700)
-    logFileName := path.Join(logDir, time.Now().Format("prune-log-20060102-150405"))
-    logFile, err := os.OpenFile(logFileName, os.O_WRONLY | os.O_CREATE | os.O_TRUNC, 0600)
-
-    defer func() {
-        if logFile != nil {
-            logFile.Close()
-        }
-    } ()
-
-    // A retention policy is specified in the form 'interval:age', where both 'interval' and 'age' are numbers of
-    // days. A retention policy applies to a snapshot if the snapshot is older than the age.  For snapshots older
-    // than the retention age, only one snapshot can be kept per interval.  if interval is 0, then no snapshot older
-    // than the retention age will be kept.
-    //
-    // For example, ["30:365", "7:30", "1:1"] means to keep one snapshot per month for snapshots older than a year,
-    // one snapshot per week for snapshots older than a month, and one snapshot per day for snapshot older than a day.
-    //
-    // Note that policies must be sorted by the ages in decreasing order.
-    //
-    type RetentionPolicy struct {
-        Age      int
-        Interval int
-    }
-    var retentionPolicies [] RetentionPolicy
-
-    // Parse the retention policy if needed.
-    if len(revisionsToBeDeleted) == 0 && len(retentions) > 0 {
-
-        retentionRegex := regexp.MustCompile(`^([0-9]+):([0-9]+)$`)
-
-        for _, retention := range retentions {
-            retention = strings.TrimSpace(retention)
-
-            matched := retentionRegex.FindStringSubmatch(retention)
-
-            if matched == nil {
-                LOG_ERROR("RETENTION_INVALID", "Invalid retention policy: %s", retention)
-                return false
-            }
-
-            age, _ := strconv.Atoi(matched[2])
-            interval, _ := strconv.Atoi(matched[1])
-
-            if age < 1 || interval < 0 {
-                LOG_ERROR("RETENTION_INVALID", "Invalid retention policy: %s", retention)
-                return false
-            }
-
-            policy :=  RetentionPolicy {
-                Age : age,
-                Interval : interval,
-            }
-
-            retentionPolicies = append(retentionPolicies, policy)
-        }
-
-        if len(retentionPolicies) == 0 {
-            LOG_ERROR("RETENTION_INVALID", "Invalid retention policy: %v", retentions)
-            return false
-        }
-
-        for i, policy := range retentionPolicies {
-            if i == 0 || policy.Age < retentionPolicies[i - 1].Age {
-                if policy.Interval == 0 {
-                    LOG_INFO("RETENTION_POLICY", "Keep no snapshots older than %d days", policy.Age)
-                } else {
-                    LOG_INFO("RETENTION_POLICY", "Keep 1 snapshot every %d day(s) if older than %d day(s)",
-                             policy.Interval, policy.Age)
-                }
-            }
-        }
-    }
-
-    allSnapshots := make(map[string] [] *Snapshot)
-
-    // We must find all snapshots for all ids even if only one snapshot is specified to be deleted,
-    // because we need to find out which chunks are not referenced.
-    snapshotIDs, err := manager.ListSnapshotIDs()
-    if err != nil {
-        LOG_ERROR("SNAPSHOT_LIST", "Failed to list all snapshots: %v", err)
-        return false
-    }
-
-    for _, id := range snapshotIDs {
-        revisions, err := manager.ListSnapshotRevisions(id)
-        if err != nil {
-            LOG_ERROR("SNAPSHOT_LIST", "Failed to list all revisions for snapshot %s: %v", id, err)
-            return false
-        }
-
-        sort.Ints(revisions)
-        var snapshots [] *Snapshot
-        for _, revision := range revisions {
-            snapshot := manager.DownloadSnapshot(id, revision)
-            if snapshot != nil {
-                snapshots = append(snapshots, snapshot)
-            }
-        }
-
-        if len(snapshots) > 0 {
-            allSnapshots[id] = snapshots
-        }
-    }
-
-    chunkDir := "chunks/"
-
-    collectionRegex := regexp.MustCompile(`^([0-9]+)$`)
-
-    collectionDir := "fossils"
-    manager.snapshotCache.CreateDirectory(0, collectionDir)
-
-    collections, _, err := manager.snapshotCache.ListFiles(0, collectionDir)
-    maxCollectionNumber := 0
-
-    referencedFossils := make(map[string]bool)
-
-    // Find fossil collections previously created, and delete fossils and temporary files in them if they are
-    // deletable.
-    for _, collectionName := range collections {
-
-        if collectOnly {
-            continue
-        }
-
-        matched := collectionRegex.FindStringSubmatch(collectionName)
-        if matched == nil{
-            continue
-        }
-
-        collectionNumber, _ := strconv.Atoi(matched[1])
-        if collectionNumber > maxCollectionNumber {
-            maxCollectionNumber = collectionNumber
-        }
-
-        collectionFile := path.Join(collectionDir, collectionName)
-        manager.fileChunk.Reset(false)
-
-        err := manager.snapshotCache.DownloadFile(0, collectionFile, manager.fileChunk)
-        if err != nil {
-             LOG_ERROR("FOSSIL_COLLECT", "Failed to read the fossil collection file %s: %v", collectionFile, err)
-             return false
-        }
-
-        var collection FossilCollection
-        err = json.Unmarshal(manager.fileChunk.GetBytes(), &collection)
-        if err != nil {
-             LOG_ERROR("FOSSIL_COLLECT", "Failed to load the fossil collection file %s: %v", collectionFile, err)
-             return false
-        }
-
-        for _, fossil := range collection.Fossils {
-            referencedFossils[fossil] = true
-        }
-
-        LOG_INFO("FOSSIL_COLLECT", "Fossil collection %s found", collectionName)
-
-        isDeletable, newSnapshots := collection.IsDeletable(manager.storage.IsStrongConsistent(),
-                                                            ignoredIDs, allSnapshots)
-
-        if isDeletable || exclusive {
-
-            LOG_INFO("FOSSIL_DELETABLE", "Fossils from collection %s is eligible for deletion", collectionName)
-
-            newChunks := make(map[string]bool)
-
-            for _, newSnapshot := range newSnapshots {
-                for _, chunk := range manager.GetSnapshotChunks(newSnapshot) {
-                    newChunks[chunk] = true
-                }
-            }
-
-            for _, fossil := range collection.Fossils {
-
-                chunk := fossil[len(chunkDir):]
-                chunk = strings.Replace(chunk, "/", "", -1)
-                chunk = strings.Replace(chunk, ".fsl", "", -1)
-
-                if _, found := newChunks[chunk]; found {
-                    // The fossil is referenced so it can't be deleted.
-                    if dryRun {
-                        LOG_INFO("FOSSIL_RESURRECT", "Fossil %s would be resurrected: %v", chunk)
-                        continue
-                    }
-
-                    manager.resurrectChunk(fossil, chunk)
-                    fmt.Fprintf(logFile, "Resurrected fossil %s (collection %s)\n", chunk, collectionName)
-
-                } else {
-                    if dryRun {
-                        LOG_INFO("FOSSIL_DELETE", "The chunk %s would be permanently removed", chunk)
-                    } else {
-                        manager.storage.DeleteFile(0, fossil)
-                        LOG_INFO("FOSSIL_DELETE", "The chunk %s has been permanently removed", chunk)
-                        fmt.Fprintf(logFile, "Deleted fossil %s (collection %s)\n", chunk, collectionName)
-                    }
-                }
-            }
-
-            // Delete all temporary files if they still exist.
-            for _, temporary := range collection.Temporaries {
-                if dryRun {
-                    LOG_INFO("TEMPORARY_DELETE", "The temporary file %s would be deleted", temporary)
-                } else {
-                    // Fail silently, since temporary files are supposed to be renamed or deleted after upload is done
-                    manager.storage.DeleteFile(0, temporary)
-                    LOG_INFO("TEMPORARY_DELETE", "The temporary file %s has been deleted", temporary)
-                    fmt.Fprintf(logFile, "Deleted temporary %s (collection %s)\n", temporary, collectionName)
-                }
-            }
-
-            if !dryRun {
-                err = manager.snapshotCache.DeleteFile(0, collectionFile)
-                if err != nil {
-                    LOG_WARN("FOSSIL_FILE", "Failed to remove the fossil collection file %s: %v", collectionFile, err)
-                }
-            }
-            LOG_TRACE("FOSSIL_END", "Finished processing fossil collection %s", collectionName)
-        } else {
-            LOG_INFO("FOSSIL_POSTPONE",
-                     "Fossils from collection %s can't be deleted because deletion criteria aren't met",
-                     collectionName)
-        }
-    }
-
-    if deleteOnly {
-        return true
-    }
-
-    toBeDeleted := 0
-
-    revisionMap := make(map[int]bool)
-    for _, revision := range revisionsToBeDeleted {
-        revisionMap[revision] = true
-    }
-
-    tagMap := make(map[string]bool)
-    for _, tag := range tags {
-        tagMap[tag] = true
-    }
-
-    // Find the snapshots that need to be deleted
-    for id, snapshots := range allSnapshots {
-
-        if len(snapshotID) > 0 && id != snapshotID {
-            continue
-        }
-
-        if len(revisionsToBeDeleted) > 0 {
-            // If revisions are specified ignore tags and the retention policy.
-            for _, snapshot := range snapshots {
-                if _, found := revisionMap[snapshot.Revision]; found {
-                    snapshot.Flag = true
-                    toBeDeleted++
-                }
-            }
-
-            continue
-        } else if len(retentionPolicies) > 0 {
-
-            if len(snapshots) <= 1 {
-                continue
-            }
-
-            lastSnapshotTime := int64(0)
-            now := time.Now().Unix()
-            i := 0
-            for j, snapshot := range snapshots {
-
-                if !exclusive && j == len(snapshots) - 1 {
-                    continue
-                }
-
-                if len(tagMap) > 0 {
-                    if _, found := tagMap[snapshot.Tag]; found {
-                        continue
-                    }
-                }
-
-                // Find out which retent policy applies based on the age.
-                for i < len(retentionPolicies) &&
-                  int(now - snapshot.StartTime) <retentionPolicies[i].Age * secondsInDay {
-                    i++
-                    lastSnapshotTime = 0
-                }
-
-                if i < len(retentionPolicies) {
-                    if retentionPolicies[i].Interval == 0 {
-                        // No snapshots to keep if interval is 0
-                        snapshot.Flag = true
-                        toBeDeleted++
-                    } else if lastSnapshotTime != 0 &&
-                      int(snapshot.StartTime - lastSnapshotTime) < retentionPolicies[i].Interval * secondsInDay - 600 {
-                        // Delete the snapshot if it is too close to the last kept one.  Note that a tolerance of 10
-                        // minutes was subtracted from the interval.
-                        snapshot.Flag = true
-                        toBeDeleted++
-                    } else {
-                        lastSnapshotTime = snapshot.StartTime
-                    }
-                } else {
-                    // Ran out of retention policy; no need to check further
-                    break
-                }
-            }
-
-        } else if len(tags) > 0 {
-            for _, snapshot := range snapshots {
-                if _, found := tagMap[snapshot.Tag]; found {
-                    snapshot.Flag = true
-                    toBeDeleted++
-                }
-            }
-
-        }
-    }
-
-    if toBeDeleted == 0 && exhaustive == false {
-        LOG_INFO("SNAPSHOT_NONE", "No snapshot to delete")
-        return false
-    }
-
-    chunkRegex := regexp.MustCompile(`^[0-9a-f]+$`)
-
-    referencedChunks := make(map[string]bool)
-
-    // Now build all chunks referened by snapshot not deleted
-    for _, snapshots := range allSnapshots {
-
-        if len(snapshots) > 0 {
-            latest := snapshots[len(snapshots) - 1]
-            if latest.Flag && !exclusive {
-                LOG_ERROR("SNAPSHOT_DELETE",
-                          "The latest snapshot %s at revision %d can't be deleted in non-exclusive mode",
-                          latest.ID, latest.Revision)
-                return false
-            }
-        }
-
-        for _, snapshot := range snapshots {
-            if snapshot.Flag {
-                LOG_INFO("SNAPSHOT_DELETE", "Deleting snapshot %s at revision %d", snapshot.ID, snapshot.Revision)
-                continue
-            }
-
-            chunks := manager.GetSnapshotChunks(snapshot)
-
-            for _, chunk := range chunks {
-                // The initial value is 'false'.  When a referenced chunk is found it will change the value to 'true'.
-                referencedChunks[chunk] = false
-            }
-        }
-    }
-
-    collection := CreateFossilCollection(allSnapshots)
-
-    if exhaustive {
-
-        // In exhaustive, we scan the entire chunk tree to find dangling chunks and temporaries.
-        allFiles, _ := manager.ListAllFiles(manager.storage, chunkDir)
-        for _, file := range allFiles {
-            if file[len(file) - 1] == '/' {
-                continue
-            }
-
-            if strings.HasSuffix(file, ".tmp") {
-
-                // This is a temporary chunk file.  It can be a result of a restore operation still in progress, or
-                // a left-over from a restore operation that was terminated abruptly.
-                if dryRun {
-                    LOG_INFO("CHUNK_TEMPORARY", "Found temporary file %s", file)
-                    continue
-                }
-
-                if exclusive {
-                    // In exclusive mode, we assume no other restore operation is running concurrently.
-                    err := manager.storage.DeleteFile(0, chunkDir + file)
-                    if err != nil {
-                        LOG_ERROR("CHUNK_TEMPORARY", "Failed to remove the temporary file %s: %v", file, err)
-                        return false
-                    } else {
-                        LOG_DEBUG("CHUNK_TEMPORARY", "Deleted temporary file %s", file)
-                    }
-                    fmt.Fprintf(logFile, "Deleted temporary %s\n", file)
-                } else {
-                    collection.AddTemporary(file)
-                }
-                continue
-            } else if strings.HasSuffix(file, ".fsl") {
-                // This is a fossil.  If it is unreferenced, it can be a result of failing to save the fossil
-                // collection file after making it a fossil.
-                if _, found := referencedFossils[file]; !found {
-                    if dryRun {
-                        LOG_INFO("FOSSIL_UNREFERENCED", "Found unreferenced fossil %s", file)
-                        continue
-                    }
-
-                    chunk := strings.Replace(file, "/", "", -1)
-                    chunk = strings.Replace(chunk, ".fsl", "", -1)
-
-                    if _, found := referencedChunks[chunk]; found {
-                        manager.resurrectChunk(chunkDir + file, chunk)
-                    } else {
-                        err := manager.storage.DeleteFile(0, chunkDir + file)
-                        if err != nil {
-                            LOG_WARN("FOSSIL_DELETE", "Failed to remove the unreferenced fossil %s: %v", file, err)
-                        } else {
-                            LOG_DEBUG("FOSSIL_DELETE", "Deleted unreferenced fossil %s", file)
-                        }
-                        fmt.Fprintf(logFile, "Deleted unreferenced fossil %s\n", file)
-                    }
-                }
-
-                continue
-            }
-
-            chunk := strings.Replace(file, "/", "", -1)
-
-            if !chunkRegex.MatchString(chunk) {
-                LOG_WARN("CHUNK_UNKONWN_FILE", "File %s is not a chunk", file)
-                continue
-            }
-
-            if value, found := referencedChunks[chunk]; !found {
-
-                if dryRun {
-                    LOG_INFO("CHUNK_UNREFERENCED", "Found unreferenced chunk %s", chunk)
-                    continue
-                }
-
-                manager.fossilizeChunk(chunk, chunkDir + file, exclusive, collection)
-                if exclusive {
-                    fmt.Fprintf(logFile, "Deleted chunk %s (exclusive mode)\n", chunk)
-                } else {
-                    fmt.Fprintf(logFile, "Marked fossil %s\n", chunk)
-                }
-
-            } else if value {
-
-                // Note that the initial value is false.  So if the value is true it means another copy of the chunk
-                // exists in a higher-level directory.
-
-                if dryRun {
-                    LOG_INFO("CHUNK_REDUNDANT", "Found redundant chunk %s", chunk)
-                    continue
-                }
-
-                // This is a redundant chunk file (for instance D3/495A8D and D3/49/5A8D )
-                err := manager.storage.DeleteFile(0, chunkDir + file)
-                if err != nil {
-                    LOG_WARN("CHUNK_DELETE", "Failed to remove the redundant chunk file %s: %v", file, err)
-                } else {
-                    LOG_TRACE("CHUNK_DELETE", "Removed the redundant chunk file %s", file)
-                }
-                fmt.Fprintf(logFile, "Deleted redundant chunk %s\n", file)
-
-            } else {
-                referencedChunks[chunk] = true
-                LOG_DEBUG("CHUNK_KEEP", "Chunk %s is referenced", chunk)
-            }
-        }
-    } else {
-        // In non-exhaustive mode, only chunks that exist in the snapshots to be deleted but not other are identified
-        // as unreferenced chunks.
-        for _, snapshots := range allSnapshots {
-            for _, snapshot := range snapshots {
-
-                if !snapshot.Flag {
-                    continue
-                }
-
-                chunks := manager.GetSnapshotChunks(snapshot)
-
-                for _, chunk := range chunks {
-
-                    if _, found := referencedChunks[chunk]; found {
-                        continue
-                    }
-
-                    if dryRun {
-                        LOG_INFO("CHUNK_UNREFERENCED", "Found unreferenced chunk %s", chunk)
-                        continue
-                    }
-
-                    chunkPath, exist, _, err := manager.storage.FindChunk(0, chunk, false)
-                    if err != nil {
-                        LOG_ERROR("CHUNK_FIND", "Failed to locate the path for the chunk %s: %v", chunk, err)
-                        return false
-                    }
-
-                    if !exist {
-                        LOG_WARN("CHUNK_MISSING", "The chunk %s referenced by snapshot %s revision %d does not exist",
-                                 chunk, snapshot.ID, snapshot.Revision)
-                        continue
-                    }
-
-                    manager.fossilizeChunk(chunk, chunkPath, exclusive, collection)
-                    if exclusive {
-                       fmt.Fprintf(logFile, "Deleted chunk %s (exclusive mode)\n", chunk)
-                    } else {
-                       fmt.Fprintf(logFile, "Marked fossil %s\n", chunk)
-                    }
-
-                    referencedChunks[chunk] = true
-                }
-            }
-        }
-
-
-    }
-
-    // Save the fossil collection if it is not empty.
-    if !collection.IsEmpty() && !dryRun {
-
-        collection.EndTime = time.Now().Unix()
-
-        collectionNumber := maxCollectionNumber + 1
-        collectionFile := path.Join(collectionDir, fmt.Sprintf("%d", collectionNumber))
-
-        description, err := json.Marshal(collection)
-        if err != nil {
-            LOG_ERROR("FOSSIL_COLLECT", "Failed to create a json file for the fossil collection: %v", err)
-            return false
-        }
-
-        err = manager.snapshotCache.UploadFile(0, collectionFile, description)
-        if err != nil {
-            LOG_ERROR("FOSSIL_COLLECT", "Failed to save the fossil collection file %s: %v", collectionFile, err)
-            return false
-        }
-
-        LOG_INFO("FOSSIL_COLLECT", "Fossil collection %d saved", collectionNumber)
-        fmt.Fprintf(logFile, "Fossil collection %d saved\n", collectionNumber)
-    }
-
-    // Now delete the snapshot files.
-    for _, snapshots := range allSnapshots {
-        for _, snapshot := range snapshots {
-            if !snapshot.Flag || dryRun {
-                continue
-            }
-
-            snapshotPath := fmt.Sprintf("snapshots/%s/%d", snapshot.ID, snapshot.Revision)
-            err = manager.storage.DeleteFile(0, snapshotPath)
-            if err != nil {
-                LOG_ERROR("SNAPSHOT_DELETE", "Failed to delete the snapshot %s at revision %d: %v",
-                          snapshot.ID, snapshot.Revision, err)
-                return false
-            } else {
-                LOG_INFO("SNAPSHOT_DELETE", "The snapshot %s at revision %d has been removed",
-                         snapshot.ID, snapshot.Revision)
-            }
-            manager.snapshotCache.DeleteFile(0, snapshotPath)
-            fmt.Fprintf(logFile, "Deleted cached snapshot %s at revision %d\n", snapshot.ID, snapshot.Revision)
-        }
-    }
-
-    if collection.IsEmpty() && !dryRun && toBeDeleted != 0 && !exclusive {
-        LOG_INFO("FOSSIL_NONE",
-                 "No fossil collection has been created since deleted snapshots did not reference any unique chunks")
-    }
-
-    var latestSnapshot *Snapshot = nil
-    if len(allSnapshots[selfID]) > 0 {
-        latestSnapshot = allSnapshots[selfID][len(allSnapshots[selfID]) - 1]
-    }
-
-    if latestSnapshot != nil && !latestSnapshot.Flag {
-        manager.CleanSnapshotCache(latestSnapshot, allSnapshots)
-    } else {
-        manager.CleanSnapshotCache(nil, allSnapshots)
-    }
-
-    return true
-=======
 	tags []string, retentions []string,
 	exhaustive bool, exclusive bool, ignoredIDs []string,
 	dryRun bool, deleteOnly bool, collectOnly bool) bool {
@@ -3028,7 +2170,6 @@
 	}
 
 	return true
->>>>>>> 923cd0aa
 }
 
 // CheckSnapshot performs sanity checks on the given snapshot.
