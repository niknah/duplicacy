// Copyright (c) Acrosync LLC. All rights reserved.
// Free for personal use and commercial trial
// Commercial use requires per-user licenses available from https://duplicacy.com

package duplicacy

import (
	"bufio"
	"crypto/sha256"
	"fmt"
	"io"
	"os"
	"path"
	"path/filepath"
	"regexp"
	"runtime"
	"strconv"
	"strings"
	"time"

	"github.com/gilbertchen/gopass"
	"golang.org/x/crypto/pbkdf2"
)

var RunInBackground bool = false

type RateLimitedReader struct {
	Content   []byte
	Rate      float64
	Next      int
	StartTime time.Time
}

var RegexMap map[string]*regexp.Regexp

func init() {

<<<<<<< HEAD
    if RegexMap == nil {
        RegexMap = make(map[string]*regexp.Regexp)
    }

}

func CreateRateLimitedReader(content []byte, rate int) (*RateLimitedReader) {
    return &RateLimitedReader {
        Content: content,
        Rate: float64(rate * 1024),
        Next: 0,
    }
}

func IsEmptyFilter(pattern string) bool {
    if pattern == "+" || pattern == "-" || pattern == "i:" || pattern == "e:" {
        return true
    } else {
        return false
    }
}

func IsUnspecifiedFilter(pattern string) bool {
    if pattern[0] != '+' && pattern[0] != '-' && pattern[0] != 'i' && pattern[0] != 'e' {
        return true
    } else {
        return false
    }
=======
	if RegexMap == nil {
		RegexMap = make(map[string]*regexp.Regexp)
	}

}

func CreateRateLimitedReader(content []byte, rate int) *RateLimitedReader {
	return &RateLimitedReader{
		Content: content,
		Rate:    float64(rate * 1024),
		Next:    0,
	}
}

func IsEmptyFilter(pattern string) bool {
	if pattern == "+" || pattern == "-" || pattern == "i:" || pattern == "e:" {
		return true
	} else {
		return false
	}
}

func IsUnspecifiedFilter(pattern string) bool {
	if pattern[0] != '+' && pattern[0] != '-' && pattern[0] != 'i' && pattern[0] != 'e' {
		return true
	} else {
		return false
	}
>>>>>>> 923cd0aa
}

func IsValidRegex(pattern string) (valid bool, err error) {

<<<<<<< HEAD
    var re *regexp.Regexp = nil

    if re, valid = RegexMap[pattern]; valid && re != nil {
        return true, nil
    }

    re, err = regexp.Compile(pattern)

    if err != nil {
        return false, err
    } else {
        RegexMap[pattern] = re
        LOG_DEBUG("REGEX_STORED", "Saved compiled regex for pattern \"%s\", regex=%#v", pattern, re)
        return true, err
    }
}

func (reader *RateLimitedReader) Length() (int64) {
    return int64(len(reader.Content))
=======
	var re *regexp.Regexp = nil

	if re, valid = RegexMap[pattern]; valid && re != nil {
		return true, nil
	}

	re, err = regexp.Compile(pattern)

	if err != nil {
		return false, err
	} else {
		RegexMap[pattern] = re
		LOG_DEBUG("REGEX_STORED", "Saved compiled regex for pattern \"%s\", regex=%#v", pattern, re)
		return true, err
	}
}

func (reader *RateLimitedReader) Length() int64 {
	return int64(len(reader.Content))
>>>>>>> 923cd0aa
}

func (reader *RateLimitedReader) Reset() {
	reader.Next = 0
}

func (reader *RateLimitedReader) Seek(offset int64, whence int) (int64, error) {
	if whence == io.SeekStart {
		reader.Next = int(offset)
	} else if whence == io.SeekCurrent {
		reader.Next += int(offset)
	} else {
		reader.Next = len(reader.Content) - int(offset)
	}
	return int64(reader.Next), nil
}

func (reader *RateLimitedReader) Read(p []byte) (n int, err error) {

	if reader.Next >= len(reader.Content) {
		return 0, io.EOF
	}

	if reader.Rate <= 0 {
		n := copy(p, reader.Content[reader.Next:])
		reader.Next += n
		if reader.Next >= len(reader.Content) {
			return n, io.EOF
		}
		return n, nil
	}

	if reader.StartTime.IsZero() {
		reader.StartTime = time.Now()
	}

	elapsed := time.Since(reader.StartTime).Seconds()
	delay := float64(reader.Next)/reader.Rate - elapsed
	end := reader.Next + int(reader.Rate/5)
	if delay > 0 {
		time.Sleep(time.Duration(delay * float64(time.Second)))
	} else {
		end += -int(delay * reader.Rate)
	}

	if end > len(reader.Content) {
		end = len(reader.Content)
	}

	n = copy(p, reader.Content[reader.Next:end])
	reader.Next += n
	return n, nil
}

func RateLimitedCopy(writer io.Writer, reader io.Reader, rate int) (written int64, err error) {
	if rate <= 0 {
		return io.Copy(writer, reader)
	}
	for range time.Tick(time.Second / 5) {
		n, err := io.CopyN(writer, reader, int64(rate*1024/5))
		written += n
		if err != nil {
			if err == io.EOF {
				return written, nil
			} else {
				return written, err
			}
		}
	}
	return written, nil
}

// GenerateKeyFromPassword generates a key from the password.
func GenerateKeyFromPassword(password string) []byte {
	return pbkdf2.Key([]byte(password), DEFAULT_KEY, 16384, 32, sha256.New)
}

// Get password from preference, env, but don't start any keyring request
func GetPasswordFromPreference(preference Preference, passwordType string) string {
	passwordID := passwordType
	if preference.Name != "default" {
		passwordID = preference.Name + "_" + passwordID
	}

	{
		name := strings.ToUpper("duplicacy_" + passwordID)
		LOG_DEBUG("PASSWORD_ENV_VAR", "Reading the environment variable %s", name)
		if password, found := os.LookupEnv(name); found && password != "" {
			return password
		}
	}

	// If the password is stored in the preference, there is no need to include the storage name
	// (i.e., preference.Name) in the key, so the key name should really be passwordType rather
	// than passwordID; we're using passwordID here only for backward compatibility
	if len(preference.Keys) > 0 && len(preference.Keys[passwordID]) > 0 {
		LOG_DEBUG("PASSWORD_KEYCHAIN", "Reading %s from preferences", passwordID)
		return preference.Keys[passwordID]
	}

	if len(preference.Keys) > 0 && len(preference.Keys[passwordType]) > 0 {
		LOG_DEBUG("PASSWORD_KEYCHAIN", "Reading %s from preferences", passwordType)
		return preference.Keys[passwordType]
	}

	return ""
}

// GetPassword attempts to get the password from KeyChain/KeyRing, environment variables, or keyboard input.
func GetPassword(preference Preference, passwordType string, prompt string,
<<<<<<< HEAD
                 showPassword bool, resetPassword bool) (string) {
    passwordID := passwordType
    password := GetPasswordFromPreference(preference,passwordType)
    if password != "" {
        return password
    }

    if preference.Name != "default" {
        passwordID = preference.Name + "_" + passwordID
    }

    if resetPassword && !RunInBackground {
        keyringSet(passwordID, "")
    } else {
        password := keyringGet(passwordID)
        if password != "" {
            return password
        }

        if RunInBackground {
            LOG_INFO("PASSWORD_MISSING", "%s is not found in Keychain/Keyring", passwordID)
            return ""
        }

    }

    password = ""
    fmt.Printf("%s", prompt)
    if showPassword {
        scanner := bufio.NewScanner(os.Stdin)
        scanner.Scan()
        password = scanner.Text()
    } else {
        passwordInBytes, err := gopass.GetPasswdMasked()
        if err != nil {
            LOG_ERROR("PASSWORD_READ", "Failed to read the password: %v", err)
            return ""
        }
        password = string(passwordInBytes)
    }

    return password
=======
	showPassword bool, resetPassword bool) string {
	passwordID := passwordType
	password := GetPasswordFromPreference(preference, passwordType)
	if password != "" {
		return password
	}

	if preference.Name != "default" {
		passwordID = preference.Name + "_" + passwordID
	}

	if resetPassword && !RunInBackground {
		keyringSet(passwordID, "")
	} else {
		password := keyringGet(passwordID)
		if password != "" {
			return password
		}

		if RunInBackground {
			LOG_INFO("PASSWORD_MISSING", "%s is not found in Keychain/Keyring", passwordID)
			return ""
		}

	}

	password = ""
	fmt.Printf("%s", prompt)
	if showPassword {
		scanner := bufio.NewScanner(os.Stdin)
		scanner.Scan()
		password = scanner.Text()
	} else {
		passwordInBytes, err := gopass.GetPasswdMasked()
		if err != nil {
			LOG_ERROR("PASSWORD_READ", "Failed to read the password: %v", err)
			return ""
		}
		password = string(passwordInBytes)
	}

	return password
>>>>>>> 923cd0aa
}

// SavePassword saves the specified password in the keyring/keychain.
func SavePassword(preference Preference, passwordType string, password string) {

	if password == "" || RunInBackground {
		return
	}

	if preference.DoNotSavePassword {
		return
	}

	// If the password is retrieved from env or preference, don't save it to keyring
	if GetPasswordFromPreference(preference, passwordType) == password {
		return
	}

	passwordID := passwordType
	if preference.Name != "default" {
		passwordID = preference.Name + "_" + passwordID
	}
	keyringSet(passwordID, password)
}

// The following code was modified from the online article  'Matching Wildcards: An Algorithm', by Kirk J. Krauss,
// Dr. Dobb's, August 26, 2008. However, the version in the article doesn't handle cases like matching 'abcccd'
// against '*ccd', and the version here fixed that issue.
//
func matchPattern(text string, pattern string) bool {

	textLength := len(text)
	patternLength := len(pattern)
	afterLastWildcard := 0
	afterLastMatched := 0

	t := 0
	p := 0

	for {
		if t >= textLength {
			if p >= patternLength {
				return true // "x" matches "x"
			} else if pattern[p] == '*' {
				p++
				continue // "x*" matches "x" or "xy"
			}
			return false // "x" doesn't match "xy"
		}

		w := byte(0)
		if p < patternLength {
			w = pattern[p]
		}

		if text[t] != w {
			if w == '?' {
				t++
				p++
				continue
			} else if w == '*' {
				p++
				afterLastWildcard = p
				if p >= patternLength {
					return true
				}
			} else if afterLastWildcard > 0 {
				p = afterLastWildcard
				t = afterLastMatched
				t++
			} else {
				return false
			}

			for t < textLength && text[t] != pattern[p] && pattern[p] != '?' {
				t++
			}

			if t >= textLength {
				return false
			}
			afterLastMatched = t
		}
		t++
		p++
	}

}

// MatchPath returns 'true' if the file 'filePath' is excluded by the specified 'patterns'.  Each pattern starts with
// either '+' or '-', whereas '-' indicates exclusion and '+' indicates inclusion.  Wildcards like '*' and '?' may
// appear in the patterns.  In case no matching pattern is found, the file will be excluded if all patterns are
// include patterns, and included otherwise.
<<<<<<< HEAD
func MatchPath(filePath string, patterns [] string) (included bool) {

    var re *regexp.Regexp = nil
    var found bool
    var matched bool

    allIncludes := true

    for _, pattern := range patterns {
        if pattern[0] == '+' {
            if matchPattern(filePath, pattern[1:]) {
                return true
            }
        } else if pattern[0] == '-' {
            allIncludes = false
             if matchPattern(filePath, pattern[1:]) {
                return false
            }
        } else if strings.HasPrefix(pattern, "i:") || strings.HasPrefix(pattern, "e:") {
            if re, found = RegexMap[pattern[2:]]; found {
                matched = re.MatchString(filePath)
            } else {
                re, err := regexp.Compile(pattern)
                if err != nil {
                    LOG_ERROR("REGEX_ERROR", "Invalid regex encountered for pattern \"%s\" - %v", pattern[2:], err)
                }
                RegexMap[pattern] = re
                matched = re.MatchString(filePath)
            }
            if matched {
                return strings.HasPrefix(pattern, "i:")
            } else {
                if strings.HasPrefix(pattern, "e:") {
                    allIncludes = false
                }
            }
        }
    }

    return !allIncludes
=======
func MatchPath(filePath string, patterns []string) (included bool) {

	var re *regexp.Regexp = nil
	var found bool
	var matched bool

	allIncludes := true

	for _, pattern := range patterns {
		if pattern[0] == '+' {
			if matchPattern(filePath, pattern[1:]) {
				return true
			}
		} else if pattern[0] == '-' {
			allIncludes = false
			if matchPattern(filePath, pattern[1:]) {
				return false
			}
		} else if strings.HasPrefix(pattern, "i:") || strings.HasPrefix(pattern, "e:") {
			if re, found = RegexMap[pattern[2:]]; found {
				matched = re.MatchString(filePath)
			} else {
				re, err := regexp.Compile(pattern)
				if err != nil {
					LOG_ERROR("REGEX_ERROR", "Invalid regex encountered for pattern \"%s\" - %v", pattern[2:], err)
				}
				RegexMap[pattern] = re
				matched = re.MatchString(filePath)
			}
			if matched {
				return strings.HasPrefix(pattern, "i:")
			} else {
				if strings.HasPrefix(pattern, "e:") {
					allIncludes = false
				}
			}
		}
	}

	return !allIncludes
>>>>>>> 923cd0aa
}

func joinPath(components ...string) string {

	combinedPath := path.Join(components...)
	if len(combinedPath) > 257 && runtime.GOOS == "windows" {
		combinedPath = `\\?\` + filepath.Join(components...)
		// If the path is on a samba drive we must use the UNC format
		if strings.HasPrefix(combinedPath, `\\?\\\`) {
			combinedPath = `\\?\UNC\` + combinedPath[6:]
		}
	}
	return combinedPath
}

func PrettyNumber(number int64) string {

	G := int64(1024 * 1024 * 1024)
	M := int64(1024 * 1024)
	K := int64(1024)

	if number > 1000*G {
		return fmt.Sprintf("%dG", number/G)
	} else if number > G {
		return fmt.Sprintf("%d,%03dM", number/(1000*M), (number/M)%1000)
	} else if number > M {
		return fmt.Sprintf("%d,%03dK", number/(1000*K), (number/K)%1000)
	} else if number > K {
		return fmt.Sprintf("%dK", number/K)
	} else {
		return fmt.Sprintf("%d", number)
	}
}

func PrettySize(size int64) string {
	if size > 1024*1024 {
		return fmt.Sprintf("%.2fM", float64(size)/(1024.0*1024.0))
	} else if size > 1024 {
		return fmt.Sprintf("%.0fK", float64(size)/1024.0)
	} else {
		return fmt.Sprintf("%d", size)
	}
}

func PrettyTime(seconds int64) string {

	day := int64(3600 * 24)

	if seconds > day*2 {
		return fmt.Sprintf("%d days %02d:%02d:%02d",
			seconds/day, (seconds%day)/3600, (seconds%3600)/60, seconds%60)
	} else if seconds > day {
		return fmt.Sprintf("1 day %02d:%02d:%02d", (seconds%day)/3600, (seconds%3600)/60, seconds%60)
	} else if seconds > 0 {
		return fmt.Sprintf("%02d:%02d:%02d", seconds/3600, (seconds%3600)/60, seconds%60)
	} else {
		return "n/a"
	}
}

func AtoSize(sizeString string) int {
	sizeString = strings.ToLower(sizeString)

	sizeRegex := regexp.MustCompile(`^([0-9]+)([mk])?$`)
	matched := sizeRegex.FindStringSubmatch(sizeString)
	if matched == nil {
		return 0
	}

	size, _ := strconv.Atoi(matched[1])

	if matched[2] == "m" {
		size *= 1024 * 1024
	} else if matched[2] == "k" {
		size *= 1024
	}

	return size
}

func MinInt(x, y int) int {
	if x < y {
		return x
	}
	return y
}<|MERGE_RESOLUTION|>--- conflicted
+++ resolved
@@ -35,36 +35,6 @@
 
 func init() {
 
-<<<<<<< HEAD
-    if RegexMap == nil {
-        RegexMap = make(map[string]*regexp.Regexp)
-    }
-
-}
-
-func CreateRateLimitedReader(content []byte, rate int) (*RateLimitedReader) {
-    return &RateLimitedReader {
-        Content: content,
-        Rate: float64(rate * 1024),
-        Next: 0,
-    }
-}
-
-func IsEmptyFilter(pattern string) bool {
-    if pattern == "+" || pattern == "-" || pattern == "i:" || pattern == "e:" {
-        return true
-    } else {
-        return false
-    }
-}
-
-func IsUnspecifiedFilter(pattern string) bool {
-    if pattern[0] != '+' && pattern[0] != '-' && pattern[0] != 'i' && pattern[0] != 'e' {
-        return true
-    } else {
-        return false
-    }
-=======
 	if RegexMap == nil {
 		RegexMap = make(map[string]*regexp.Regexp)
 	}
@@ -93,32 +63,10 @@
 	} else {
 		return false
 	}
->>>>>>> 923cd0aa
 }
 
 func IsValidRegex(pattern string) (valid bool, err error) {
 
-<<<<<<< HEAD
-    var re *regexp.Regexp = nil
-
-    if re, valid = RegexMap[pattern]; valid && re != nil {
-        return true, nil
-    }
-
-    re, err = regexp.Compile(pattern)
-
-    if err != nil {
-        return false, err
-    } else {
-        RegexMap[pattern] = re
-        LOG_DEBUG("REGEX_STORED", "Saved compiled regex for pattern \"%s\", regex=%#v", pattern, re)
-        return true, err
-    }
-}
-
-func (reader *RateLimitedReader) Length() (int64) {
-    return int64(len(reader.Content))
-=======
 	var re *regexp.Regexp = nil
 
 	if re, valid = RegexMap[pattern]; valid && re != nil {
@@ -138,7 +86,6 @@
 
 func (reader *RateLimitedReader) Length() int64 {
 	return int64(len(reader.Content))
->>>>>>> 923cd0aa
 }
 
 func (reader *RateLimitedReader) Reset() {
@@ -249,50 +196,6 @@
 
 // GetPassword attempts to get the password from KeyChain/KeyRing, environment variables, or keyboard input.
 func GetPassword(preference Preference, passwordType string, prompt string,
-<<<<<<< HEAD
-                 showPassword bool, resetPassword bool) (string) {
-    passwordID := passwordType
-    password := GetPasswordFromPreference(preference,passwordType)
-    if password != "" {
-        return password
-    }
-
-    if preference.Name != "default" {
-        passwordID = preference.Name + "_" + passwordID
-    }
-
-    if resetPassword && !RunInBackground {
-        keyringSet(passwordID, "")
-    } else {
-        password := keyringGet(passwordID)
-        if password != "" {
-            return password
-        }
-
-        if RunInBackground {
-            LOG_INFO("PASSWORD_MISSING", "%s is not found in Keychain/Keyring", passwordID)
-            return ""
-        }
-
-    }
-
-    password = ""
-    fmt.Printf("%s", prompt)
-    if showPassword {
-        scanner := bufio.NewScanner(os.Stdin)
-        scanner.Scan()
-        password = scanner.Text()
-    } else {
-        passwordInBytes, err := gopass.GetPasswdMasked()
-        if err != nil {
-            LOG_ERROR("PASSWORD_READ", "Failed to read the password: %v", err)
-            return ""
-        }
-        password = string(passwordInBytes)
-    }
-
-    return password
-=======
 	showPassword bool, resetPassword bool) string {
 	passwordID := passwordType
 	password := GetPasswordFromPreference(preference, passwordType)
@@ -335,7 +238,6 @@
 	}
 
 	return password
->>>>>>> 923cd0aa
 }
 
 // SavePassword saves the specified password in the keyring/keychain.
@@ -429,48 +331,6 @@
 // either '+' or '-', whereas '-' indicates exclusion and '+' indicates inclusion.  Wildcards like '*' and '?' may
 // appear in the patterns.  In case no matching pattern is found, the file will be excluded if all patterns are
 // include patterns, and included otherwise.
-<<<<<<< HEAD
-func MatchPath(filePath string, patterns [] string) (included bool) {
-
-    var re *regexp.Regexp = nil
-    var found bool
-    var matched bool
-
-    allIncludes := true
-
-    for _, pattern := range patterns {
-        if pattern[0] == '+' {
-            if matchPattern(filePath, pattern[1:]) {
-                return true
-            }
-        } else if pattern[0] == '-' {
-            allIncludes = false
-             if matchPattern(filePath, pattern[1:]) {
-                return false
-            }
-        } else if strings.HasPrefix(pattern, "i:") || strings.HasPrefix(pattern, "e:") {
-            if re, found = RegexMap[pattern[2:]]; found {
-                matched = re.MatchString(filePath)
-            } else {
-                re, err := regexp.Compile(pattern)
-                if err != nil {
-                    LOG_ERROR("REGEX_ERROR", "Invalid regex encountered for pattern \"%s\" - %v", pattern[2:], err)
-                }
-                RegexMap[pattern] = re
-                matched = re.MatchString(filePath)
-            }
-            if matched {
-                return strings.HasPrefix(pattern, "i:")
-            } else {
-                if strings.HasPrefix(pattern, "e:") {
-                    allIncludes = false
-                }
-            }
-        }
-    }
-
-    return !allIncludes
-=======
 func MatchPath(filePath string, patterns []string) (included bool) {
 
 	var re *regexp.Regexp = nil
@@ -511,7 +371,6 @@
 	}
 
 	return !allIncludes
->>>>>>> 923cd0aa
 }
 
 func joinPath(components ...string) string {
