--- conflicted
+++ resolved
@@ -70,114 +70,6 @@
 
 func (client *OneDriveClient) call(url string, method string, input interface{}, contentType string) (io.ReadCloser, int64, error) {
 
-<<<<<<< HEAD
-    var response *http.Response
-
-    backoff := 1
-    for i := 0; i < 8; i++ {
-
-        LOG_DEBUG("ONEDRIVE_CALL", "%s %s", method, url)
-
-        var inputReader io.Reader
-
-        switch input.(type) {
-        default:
-            jsonInput, err := json.Marshal(input)
-            if err != nil {
-                return nil, 0, err
-            }
-            inputReader = bytes.NewReader(jsonInput)
-        case []byte:
-            inputReader = bytes.NewReader(input.([]byte))
-        case int:
-            inputReader = nil
-        case *bytes.Buffer:
-            inputReader = bytes.NewReader(input.(*bytes.Buffer).Bytes())
-        case *RateLimitedReader:
-            input.(*RateLimitedReader).Reset()
-            inputReader = input.(*RateLimitedReader)
-        }
-
-        request, err := http.NewRequest(method, url, inputReader)
-        if err != nil {
-            return nil, 0, err
-        }
-
-        if reader, ok := inputReader.(*RateLimitedReader); ok {
-            request.ContentLength = reader.Length()
-        }
-
-        if url != OneDriveRefreshTokenURL {
-            client.TokenLock.Lock()
-            request.Header.Set("Authorization", "Bearer " + client.Token.AccessToken)
-            client.TokenLock.Unlock()
-        }
-        if contentType != "" {
-            request.Header.Set("Content-Type", contentType)
-        }
-
-        response, err = client.HTTPClient.Do(request)
-        if err != nil {
-            if client.IsConnected {
-                if strings.Contains(err.Error(), "TLS handshake timeout") {
-                    // Give a long timeout regardless of backoff when a TLS timeout happens, hoping that
-                    // idle connections are not to be reused on reconnect.
-                    retryAfter := time.Duration(rand.Float32() * 60000 + 180000)
-                    LOG_INFO("ONEDRIVE_RETRY", "TLS handshake timeout; retry after %d milliseconds", retryAfter)
-                    time.Sleep(retryAfter * time.Millisecond)
-                } else {
-                    // For all other errors just blindly retry until the maximum is reached
-                    retryAfter := time.Duration(rand.Float32() * 1000.0 * float32(backoff))
-                    LOG_INFO("ONEDRIVE_RETRY", "%v; retry after %d milliseconds", err, retryAfter)
-                    time.Sleep(retryAfter * time.Millisecond)
-                }
-                backoff *= 2
-                continue
-            }
-            return nil, 0, err
-        }
-
-        client.IsConnected = true
-
-        if response.StatusCode < 400 {
-            return response.Body, response.ContentLength, nil
-        }
-
-        defer response.Body.Close()
-
-        errorResponse := &OneDriveErrorResponse {
-            Error:  OneDriveError { Status: response.StatusCode },
-        }
-
-        if response.StatusCode == 401 {
-
-            if url == OneDriveRefreshTokenURL {
-                return nil, 0, OneDriveError { Status: response.StatusCode, Message: "Authorization error when refreshing token"}
-            }
-
-            err = client.RefreshToken()
-            if err != nil {
-                return nil, 0, err
-            }
-            continue
-        } else if response.StatusCode > 401 && response.StatusCode != 404 {
-            retryAfter := time.Duration(rand.Float32() * 1000.0 * float32(backoff))
-            LOG_INFO("ONEDRIVE_RETRY", "Response code: %d; retry after %d milliseconds", response.StatusCode, retryAfter)
-            time.Sleep(retryAfter * time.Millisecond)
-            backoff *= 2
-            continue
-        } else {
-            if err := json.NewDecoder(response.Body).Decode(errorResponse); err != nil {
-                return nil, 0, OneDriveError { Status: response.StatusCode, Message: fmt.Sprintf("Unexpected response"), }
-            }
-
-            errorResponse.Error.Status = response.StatusCode
-            return nil, 0, errorResponse.Error
-        }
-    }
-
-    return nil, 0, fmt.Errorf("Maximum number of retries reached")
-=======
 	var response *http.Response
 
 	backoff := 1
@@ -284,7 +176,6 @@
 	}
 
 	return nil, 0, fmt.Errorf("Maximum number of retries reached")
->>>>>>> 923cd0aa
 }
 
 func (client *OneDriveClient) RefreshToken() (err error) {
