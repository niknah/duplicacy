--- conflicted
+++ resolved
@@ -5,21 +5,12 @@
 package duplicacy
 
 import (
-<<<<<<< HEAD
-    "strings"
-    "encoding/json"
-    "path"
-    "io/ioutil"
-    "reflect"
-    "os"
-=======
 	"encoding/json"
 	"io/ioutil"
 	"os"
 	"path"
 	"reflect"
 	"strings"
->>>>>>> 923cd0aa
 )
 
 // Preference stores options for each storage.
@@ -38,54 +29,6 @@
 var Preferences []Preference
 
 func LoadPreferences(repository string) bool {
-<<<<<<< HEAD
-    
-    preferencePath = path.Join(repository, DUPLICACY_DIRECTORY)
-    
-    stat, err := os.Stat(preferencePath)
-    if err != nil {
-        LOG_ERROR("PREFERENCE_PATH", "Failed to retrieve the information about the directory %s: %v", repository, err)
-        return false
-    }
-    
-    if !stat.IsDir() {
-        content, err := ioutil.ReadFile(preferencePath)
-        if err != nil {
-            LOG_ERROR("DOT_DUPLICACY_PATH", "Failed to locate the preference path: %v", err)
-            return false
-        }
-        realPreferencePath := strings.TrimSpace(string(content))
-        stat, err := os.Stat(realPreferencePath)
-        if err != nil {
-            LOG_ERROR("PREFERENCE_PATH", "Failed to retrieve the information about the directory %s: %v", content, err)
-            return false
-        }
-        if !stat.IsDir() {
-            LOG_ERROR("PREFERENCE_PATH", "The preference path %s is not a directory",  realPreferencePath)
-        }
-
-        preferencePath = realPreferencePath
-    }
-    
-    description, err := ioutil.ReadFile(path.Join(preferencePath, "preferences"))
-    if err != nil {
-        LOG_ERROR("PREFERENCE_OPEN", "Failed to read the preference file from repository %s: %v", repository, err)
-        return false
-    }
-
-    err = json.Unmarshal(description, &Preferences)
-    if err != nil {
-        LOG_ERROR("PREFERENCE_PARSE", "Failed to parse the preference file for repository %s: %v", repository, err)
-        return false
-    }
-
-    if len(Preferences) == 0 {
-        LOG_ERROR("PREFERENCE_NONE", "No preference found in the preference file")
-        return false
-    }
-
-    return true
-=======
 
 	preferencePath = path.Join(repository, DUPLICACY_DIRECTORY)
 
@@ -132,7 +75,6 @@
 	}
 
 	return true
->>>>>>> 923cd0aa
 }
 
 func GetDuplicacyPreferencePath() string {
