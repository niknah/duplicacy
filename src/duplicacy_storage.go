--- conflicted
+++ resolved
@@ -199,7 +199,6 @@
         if username != "" {
             username = username[:len(username) - 1]
         }
-	keyFile := GetPasswordFromPreference(preference, "ssh_key_file")
 
         // If ssh_key_file is set, skip password-based login
         keyFile := GetPasswordFromPreference(preference, "ssh_key_file")
@@ -284,17 +283,10 @@
         keyFileAuthMethods := [] ssh.AuthMethod {
             ssh.PublicKeysCallback(publicKeysCallback),
         }
-<<<<<<< HEAD
-	if keyFile!="" {
-	    authMethods = append(keyFileAuthMethods,passwordAuthMethods...)
-        } else {
-	    authMethods = append(passwordAuthMethods,keyFileAuthMethods...)
-=======
         if keyFile != "" {
             authMethods = append(keyFileAuthMethods, passwordAuthMethods...)
         } else {
             authMethods = append(passwordAuthMethods, keyFileAuthMethods...)
->>>>>>> c63621cb
         }
 
         if RunInBackground {
