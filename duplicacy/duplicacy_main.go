// Copyright (c) Acrosync LLC. All rights reserved.
// Free for personal use and commercial trial
// Commercial use requires per-user licenses available from https://duplicacy.com

package main

import (
	"encoding/json"
	"fmt"
	"os"
	"os/exec"
	"os/signal"
	"path"
	"path/filepath"
	"regexp"
	"runtime"
	"strconv"
	"strings"

	"github.com/gilbertchen/cli"

	"io/ioutil"

	"github.com/gilbertchen/duplicacy/src"
)

const (
	ArgumentExitCode = 3
)

var ScriptEnabled bool

func getRepositoryPreference(context *cli.Context, storageName string) (repository string,
	preference *duplicacy.Preference) {

	repository, err := os.Getwd()
	if err != nil {
		duplicacy.LOG_ERROR("REPOSITORY_PATH", "Failed to retrieve the current working directory: %v", err)
		return "", nil
	}

	for {
		stat, err := os.Stat(path.Join(repository, duplicacy.DUPLICACY_DIRECTORY)) //TOKEEP
		if err != nil && !os.IsNotExist(err) {
			duplicacy.LOG_ERROR("REPOSITORY_PATH", "Failed to retrieve the information about the directory %s: %v",
				repository, err)
			return "", nil
		}

		if stat != nil && (stat.IsDir() || stat.Mode().IsRegular()) {
			break
		}

		parent := path.Dir(repository)
		if parent == repository || parent == "" {
			duplicacy.LOG_ERROR("REPOSITORY_PATH", "Repository has not been initialized")
			return "", nil
		}
		repository = parent
	}
	duplicacy.LoadPreferences(repository)

	preferencePath := duplicacy.GetDuplicacyPreferencePath()
	duplicacy.SetKeyringFile(path.Join(preferencePath, "keyring"))

	if storageName == "" {
		storageName = context.String("storage")
	}

	if storageName == "" {
		return repository, &duplicacy.Preferences[0]
	}

	preference = duplicacy.FindPreference(storageName)

	if preference == nil {
		duplicacy.LOG_ERROR("STORAGE_NONE", "No storage named '%s' is found", storageName)
		return "", nil
	}
	return repository, preference
}

func getRevisions(context *cli.Context) (revisions []int) {

	flags := context.StringSlice("r")

	rangeRegex := regexp.MustCompile(`^([0-9]+)-([0-9]+)$`)
	numberRegex := regexp.MustCompile(`^([0-9]+)$`)

	for _, flag := range flags {
		matched := rangeRegex.FindStringSubmatch(flag)
		if matched != nil {
			start, _ := strconv.Atoi(matched[1])
			end, _ := strconv.Atoi(matched[2])
			if end > start {
				for r := start; r <= end; r++ {
					revisions = append(revisions, r)
				}
				continue
			}
		}

		matched = numberRegex.FindStringSubmatch(flag)
		if matched != nil {
			r, _ := strconv.Atoi(matched[1])
			revisions = append(revisions, r)
			continue
		}

		fmt.Fprintf(context.App.Writer, "Invalid revision: %s.\n\n", flag)
		cli.ShowCommandHelp(context, context.Command.Name)
		os.Exit(ArgumentExitCode)
	}

	return revisions

}

func setGlobalOptions(context *cli.Context) {
	if context.GlobalBool("log") {
		duplicacy.EnableLogHeader()
	}

	if context.GlobalBool("stack") {
		duplicacy.EnableStackTrace()
	}

	if context.GlobalBool("verbose") {
		duplicacy.SetLoggingLevel(duplicacy.TRACE)
	}

	if context.GlobalBool("debug") {
		duplicacy.SetLoggingLevel(duplicacy.DEBUG)
	}

	ScriptEnabled = true
	if context.GlobalBool("no-script") {
		ScriptEnabled = false
	}

	duplicacy.RunInBackground = context.GlobalBool("background")
}

func runScript(context *cli.Context, storageName string, phase string) bool {

	if !ScriptEnabled {
		return false
	}

	preferencePath := duplicacy.GetDuplicacyPreferencePath()
	scriptDir, _ := filepath.Abs(path.Join(preferencePath, "scripts"))
	scriptNames := []string{phase + "-" + context.Command.Name,
		storageName + "-" + phase + "-" + context.Command.Name}

	script := ""
	for _, scriptName := range scriptNames {
		script = path.Join(scriptDir, scriptName)
		if runtime.GOOS == "windows" {
			script += ".bat"
		}
		if _, err := os.Stat(script); err == nil {
			break
		} else {
			script = ""
		}
	}

	if script == "" {
		return false
	}

	duplicacy.LOG_INFO("SCRIPT_RUN", "Running script %s", script)

	output, err := exec.Command(script, os.Args...).CombinedOutput()
	for _, line := range strings.Split(string(output), "\n") {
		line := strings.TrimSpace(line)
		if line != "" {
			duplicacy.LOG_INFO("SCRIPT_OUTPUT", line)
		}
	}

	if err != nil {
		duplicacy.LOG_WARN("SCRIPT_ERROR", "Failed to run script: %v", err)
		return false
	}

	return true
}

func initRepository(context *cli.Context) {
	configRepository(context, true)
}

func addStorage(context *cli.Context) {
	configRepository(context, false)
}

func configRepository(context *cli.Context, init bool) {

	setGlobalOptions(context)
	defer duplicacy.CatchLogException()

	numberOfArgs := 3
	if init {
		numberOfArgs = 2
	}
	if len(context.Args()) != numberOfArgs {
		fmt.Fprintf(context.App.Writer, "The %s command requires %d arguments.\n\n",
			context.Command.Name, numberOfArgs)
		cli.ShowCommandHelp(context, context.Command.Name)
		os.Exit(ArgumentExitCode)
	}

	var storageName string
	var snapshotID string
	var storageURL string

	if init {
		storageName = "default"
		snapshotID = context.Args()[0]
		storageURL = context.Args()[1]
	} else {
		storageName = context.Args()[0]
		snapshotID = context.Args()[1]
		storageURL = context.Args()[2]
	}

	var repository string
	var err error

	if init {
		repository, err = os.Getwd()
		if err != nil {
			duplicacy.LOG_ERROR("REPOSITORY_PATH", "Failed to retrieve the current working directory: %v", err)
			return
		}

		preferencePath := context.String("pref-dir")
		if preferencePath == "" {
			preferencePath = path.Join(repository, duplicacy.DUPLICACY_DIRECTORY) // TOKEEP
		}

		if stat, _ := os.Stat(path.Join(preferencePath, "preferences")); stat != nil {
			duplicacy.LOG_ERROR("REPOSITORY_INIT", "The repository %s has already been initialized", repository)
			return
		}

		err = os.Mkdir(preferencePath, 0744)
		if err != nil && !os.IsExist(err) {
			duplicacy.LOG_ERROR("REPOSITORY_INIT", "Failed to create the directory %s: %v",
				preferencePath, err)
			return
		}
		if context.String("pref-dir") != "" {
			// out of tree preference file
			// write real path into .duplicacy file inside repository
			duplicacyFileName := path.Join(repository, duplicacy.DUPLICACY_FILE)
			d1 := []byte(preferencePath)
			err = ioutil.WriteFile(duplicacyFileName, d1, 0644)
			if err != nil {
				duplicacy.LOG_ERROR("REPOSITORY_PATH", "Failed to write %s file inside repository  %v", duplicacyFileName, err)
				return
			}
		}
		duplicacy.SetDuplicacyPreferencePath(preferencePath)
		duplicacy.SetKeyringFile(path.Join(preferencePath, "keyring"))

	} else {
		repository, _ = getRepositoryPreference(context, "")
		if duplicacy.FindPreference(storageName) != nil {
			duplicacy.LOG_ERROR("STORAGE_DUPLICATE", "There is already a storage named '%s'", storageName)
			return
		}
	}

	preference := duplicacy.Preference{
		Name:       storageName,
		SnapshotID: snapshotID,
		StorageURL: storageURL,
		Encrypted:  context.Bool("encrypt"),
	}

	storage := duplicacy.CreateStorage(preference, true, 1)
	storagePassword := ""
	if preference.Encrypted {
		prompt := fmt.Sprintf("Enter storage password for %s:", preference.StorageURL)
		storagePassword = duplicacy.GetPassword(preference, "password", prompt, false, true)
	}

	existingConfig, _, err := duplicacy.DownloadConfig(storage, storagePassword)
	if err != nil {
		duplicacy.LOG_ERROR("STORAGE_CONFIG", "Failed to download the configuration file from the storage: %v", err)
		return
	}

	if existingConfig != nil {
		duplicacy.LOG_INFO("STORAGE_CONFIGURED",
			"The storage '%s' has already been initialized", preference.StorageURL)
		if existingConfig.CompressionLevel >= -1 && existingConfig.CompressionLevel <= 9 {
			duplicacy.LOG_INFO("STORAGE_FORMAT", "This storage is configured to use the pre-1.2.0 format")
		} else if existingConfig.CompressionLevel != 100 {
			duplicacy.LOG_ERROR("STORAGE_COMPRESSION", "This storage is configured with an invalid compression level %d", existingConfig.CompressionLevel)
			return
		}

		// Don't print config in the background mode
		if !duplicacy.RunInBackground {
			existingConfig.Print()
		}
	} else {
		compressionLevel := 100

		averageChunkSize := duplicacy.AtoSize(context.String("chunk-size"))
		if averageChunkSize == 0 {
			fmt.Fprintf(context.App.Writer, "Invalid average chunk size: %s.\n\n", context.String("chunk-size"))
			cli.ShowCommandHelp(context, context.Command.Name)
			os.Exit(ArgumentExitCode)
		}

		size := 1
		for size*2 <= averageChunkSize {
			size *= 2
		}

		if size != averageChunkSize {
			fmt.Fprintf(context.App.Writer, "Invalid average chunk size: %d is not a power of 2.\n\n",
				averageChunkSize)
			cli.ShowCommandHelp(context, context.Command.Name)
			os.Exit(ArgumentExitCode)
		}

		maximumChunkSize := 4 * averageChunkSize
		minimumChunkSize := averageChunkSize / 4

		if context.String("max-chunk-size") != "" {
			maximumChunkSize = duplicacy.AtoSize(context.String("max-chunk-size"))
			if maximumChunkSize < averageChunkSize {
				fmt.Fprintf(context.App.Writer, "Invalid maximum chunk size: %s.\n\n",
					context.String("max-chunk-size"))
				cli.ShowCommandHelp(context, context.Command.Name)
				os.Exit(ArgumentExitCode)
			}
		}

		if context.String("min-chunk-size") != "" {
			minimumChunkSize = duplicacy.AtoSize(context.String("min-chunk-size"))
			if minimumChunkSize > averageChunkSize || minimumChunkSize == 0 {
				fmt.Fprintf(context.App.Writer, "Invalid minimum chunk size: %s.\n\n",
					context.String("min-chunk-size"))
				cli.ShowCommandHelp(context, context.Command.Name)
				os.Exit(ArgumentExitCode)
			}
		}

		if preference.Encrypted {
			repeatedPassword := duplicacy.GetPassword(preference, "password", "Re-enter storage password:",
				false, true)
			if repeatedPassword != storagePassword {
				duplicacy.LOG_ERROR("STORAGE_PASSWORD", "Storage passwords do not match")
				return
			}
		}

		var otherConfig *duplicacy.Config
		if context.String("copy") != "" {

			otherPreference := duplicacy.FindPreference(context.String("copy"))

			if otherPreference == nil {

			}

			otherStorage := duplicacy.CreateStorage(*otherPreference, false, 1)

			otherPassword := ""
			if otherPreference.Encrypted {
				prompt := fmt.Sprintf("Enter storage password for %s:", otherPreference.StorageURL)
				otherPassword = duplicacy.GetPassword(*otherPreference, "password", prompt, false, false)
			}

			otherConfig, _, err = duplicacy.DownloadConfig(otherStorage, otherPassword)
			if err != nil {
				duplicacy.LOG_ERROR("STORAGE_COPY", "Failed to download the configuration file from the storage: %v",
					err)
				return
			}

			if otherConfig == nil {
				duplicacy.LOG_ERROR("STORAGE_NOT_CONFIGURED",
					"The storage to copy the configuration from has not been initialized")
			}
		}

		duplicacy.ConfigStorage(storage, compressionLevel, averageChunkSize, maximumChunkSize,
			minimumChunkSize, storagePassword, otherConfig)
	}

	duplicacy.Preferences = append(duplicacy.Preferences, preference)

	duplicacy.SavePreferences()

	duplicacy.LOG_INFO("REPOSITORY_INIT", "%s will be backed up to %s with id %s",
		repository, preference.StorageURL, preference.SnapshotID)
}

type TriBool struct {
	Value int
}

func (triBool *TriBool) Set(value string) error {
	value = strings.ToLower(value)
	if value == "yes" || value == "true" || value == "1" {
		triBool.Value = 2
		return nil
	} else if value == "no" || value == "false" || value == "0" {
		triBool.Value = 1
		return nil
	} else if value == "" {
		// Only set to true if it hasn't been set before.  This is necessary because for 'encrypt, e' this may
		// be called twice, the second time with a value of ""
		if triBool.Value == 0 {
			triBool.Value = 2
		}
		return nil
	} else {
		return fmt.Errorf("Invalid boolean value '%s'", value)
	}
}

// IsBoolFlag implements the private interface flag.boolFlag to indicate that this is a bool flag so the argument
// is optional
func (triBool *TriBool) IsBoolFlag() bool { return true }

func (triBool *TriBool) String() string {
	return ""
}

func (triBool *TriBool) IsSet() bool {
	return triBool.Value != 0
}

func (triBool *TriBool) IsTrue() bool {
	return triBool.Value == 2
}

func setPreference(context *cli.Context) {

	setGlobalOptions(context)
	defer duplicacy.CatchLogException()

	if len(context.Args()) > 0 {
		fmt.Fprintf(context.App.Writer, "The %s command takes no arguments.\n\n", context.Command.Name)
		cli.ShowCommandHelp(context, context.Command.Name)
		os.Exit(ArgumentExitCode)
	}

	storageName := context.String("storage")

	repository, oldPreference := getRepositoryPreference(context, storageName)

	if oldPreference == nil {
		duplicacy.LOG_ERROR("STORAGE_SET", "The storage '%s' has not been added to the repository %s",
			storageName, repository)
		return
	}

	newPreference := *oldPreference

	triBool := context.Generic("e").(*TriBool)
	if triBool.IsSet() {
		newPreference.Encrypted = triBool.IsTrue()
	}

	triBool = context.Generic("no-backup").(*TriBool)
	if triBool.IsSet() {
		newPreference.BackupProhibited = triBool.IsTrue()
	}

	triBool = context.Generic("no-restore").(*TriBool)
	if triBool.IsSet() {
		newPreference.RestoreProhibited = triBool.IsTrue()
	}

	triBool = context.Generic("no-save-password").(*TriBool)
	if triBool.IsSet() {
		newPreference.DoNotSavePassword = triBool.IsTrue()
	}

	key := context.String("key")
	value := context.String("value")

	if len(key) > 0 {

		// Make a deep copy of the keys otherwise we would be change both preferences at once.
		newKeys := make(map[string]string)
		for k, v := range newPreference.Keys {
			newKeys[k] = v
		}
		newPreference.Keys = newKeys

		if len(value) == 0 {
			delete(newPreference.Keys, key)
		} else {
			if len(newPreference.Keys) == 0 {
				newPreference.Keys = make(map[string]string)
			}
			newPreference.Keys[key] = value
		}
	}

	if duplicacy.IsTracing() {
		description, _ := json.MarshalIndent(newPreference, "", "    ")
		fmt.Printf("%s\n", description)
	}

	if newPreference.Equal(oldPreference) {
		duplicacy.LOG_INFO("STORAGE_SET", "The options for storage %s have not been modified",
			oldPreference.StorageURL)
	} else {
		*oldPreference = newPreference
		duplicacy.SavePreferences()
		duplicacy.LOG_INFO("STORAGE_SET", "New options for storage %s have been saved", oldPreference.StorageURL)
	}
}

func changePassword(context *cli.Context) {

	setGlobalOptions(context)
	defer duplicacy.CatchLogException()

	if len(context.Args()) != 0 {
		fmt.Fprintf(context.App.Writer, "The %s command requires no arguments.\n\n",
			context.Command.Name)
		cli.ShowCommandHelp(context, context.Command.Name)
		os.Exit(ArgumentExitCode)
	}

	_, preference := getRepositoryPreference(context, "")

	storage := duplicacy.CreateStorage(*preference, false, 1)
	if storage == nil {
		return
	}

	password := ""
	if preference.Encrypted {
		password = duplicacy.GetPassword(*preference, "password",
			fmt.Sprintf("Enter old password for storage %s:", preference.StorageURL),
			false, true)
	}

	config, _, err := duplicacy.DownloadConfig(storage, password)
	if err != nil {
		duplicacy.LOG_ERROR("STORAGE_CONFIG", "Failed to download the configuration file from the storage: %v", err)
		return
	}

	if config == nil {
		duplicacy.LOG_ERROR("STORAGE_NOT_CONFIGURED", "The storage has not been initialized")
		return
	}

	newPassword := duplicacy.GetPassword(*preference, "password", "Enter new storage password:", false, true)
	repeatedPassword := duplicacy.GetPassword(*preference, "password", "Re-enter new storage password:", false, true)
	if repeatedPassword != newPassword {
		duplicacy.LOG_ERROR("PASSWORD_CHANGE", "The new passwords do not match")
		return
	}
	if newPassword == password {
		duplicacy.LOG_ERROR("PASSWORD_CHANGE", "The new password is the same as the old one")
		return
	}

	duplicacy.UploadConfig(storage, config, newPassword)

	duplicacy.SavePassword(*preference, "password", newPassword)

	duplicacy.LOG_INFO("STORAGE_SET", "The password for storage %s has been changed", preference.StorageURL)
}

func backupRepository(context *cli.Context) {
	setGlobalOptions(context)
	defer duplicacy.CatchLogException()

	if len(context.Args()) != 0 {
		fmt.Fprintf(context.App.Writer, "The %s command requires no arguments.\n\n", context.Command.Name)
		cli.ShowCommandHelp(context, context.Command.Name)
		os.Exit(ArgumentExitCode)
	}

	repository, preference := getRepositoryPreference(context, "")

	if preference.BackupProhibited {
		duplicacy.LOG_ERROR("BACKUP_DISABLED", "Backup from this repository to %s was disabled by the preference",
			preference.StorageURL)
		return
	}

	runScript(context, preference.Name, "pre")

	threads := context.Int("threads")
	if threads < 1 {
		threads = 1
	}

	duplicacy.LOG_INFO("STORAGE_SET", "Storage set to %s", preference.StorageURL)
	storage := duplicacy.CreateStorage(*preference, false, threads)
	if storage == nil {
		return
	}

	password := ""
	if preference.Encrypted {
		password = duplicacy.GetPassword(*preference, "password", "Enter storage password:", false, false)
	}

	quickMode := true
	if context.Bool("hash") {
		quickMode = false
	}

	showStatistics := context.Bool("stats")

	enableVSS := context.Bool("vss")

	dryRun := context.Bool("dry-run")
	uploadRateLimit := context.Int("limit-rate")
	storage.SetRateLimits(0, uploadRateLimit)
	backupManager := duplicacy.CreateBackupManager(preference.SnapshotID, storage, repository, password)
	duplicacy.SavePassword(*preference, "password", password)

	backupManager.SetupSnapshotCache(preference.Name)
	backupManager.SetDryRun(dryRun)
	backupManager.Backup(repository, quickMode, threads, context.String("t"), showStatistics, enableVSS)

	runScript(context, preference.Name, "post")
}

func restoreRepository(context *cli.Context) {
	setGlobalOptions(context)
	defer duplicacy.CatchLogException()

	revision := context.Int("r")
	if revision <= 0 {
		fmt.Fprintf(context.App.Writer, "The revision flag is not specified or invalid\n\n")
		cli.ShowCommandHelp(context, context.Command.Name)
		os.Exit(ArgumentExitCode)
	}

	repository, preference := getRepositoryPreference(context, "")

	if preference.RestoreProhibited {
		duplicacy.LOG_ERROR("RESTORE_DISABLED", "Restore from %s to this repository was disabled by the preference",
			preference.StorageURL)
		return
	}

	runScript(context, preference.Name, "pre")

	threads := context.Int("threads")
	if threads < 1 {
		threads = 1
	}

	duplicacy.LOG_INFO("STORAGE_SET", "Storage set to %s", preference.StorageURL)
	storage := duplicacy.CreateStorage(*preference, false, threads)
	if storage == nil {
		return
	}

	password := ""
	if preference.Encrypted {
		password = duplicacy.GetPassword(*preference, "password", "Enter storage password:", false, false)
	}

	quickMode := !context.Bool("hash")
	overwrite := context.Bool("overwrite")
	deleteMode := context.Bool("delete")
	showStatistics := context.Bool("stats")

	var patterns []string
	for _, pattern := range context.Args() {

<<<<<<< HEAD
        pattern = strings.TrimSpace(pattern)

        for strings.HasPrefix(pattern, "--") {
            pattern = pattern[1:]
        }
=======
		pattern = strings.TrimSpace(pattern)
>>>>>>> 923cd0aa

		for strings.HasPrefix(pattern, "--") {
			pattern = pattern[1:]
		}

<<<<<<< HEAD
        if duplicacy.IsUnspecifiedFilter(pattern) {
            pattern = "+" + pattern
        }

        if duplicacy.IsEmptyFilter(pattern) {
            continue
        }

        if strings.HasPrefix(pattern, "i:") || strings.HasPrefix(pattern, "e:") {
            valid, err := duplicacy.IsValidRegex(pattern[2:])
            if  !valid || err != nil {
                duplicacy.LOG_ERROR("SNAPSHOT_FILTER", "Invalid regular expression encountered for filter: \"%s\", error: %v", pattern, err)
            }
        }

        patterns = append(patterns, pattern)
=======
		for strings.HasPrefix(pattern, "++") {
			pattern = pattern[1:]
		}

		if duplicacy.IsUnspecifiedFilter(pattern) {
			pattern = "+" + pattern
		}

		if duplicacy.IsEmptyFilter(pattern) {
			continue
		}
>>>>>>> 923cd0aa

		if strings.HasPrefix(pattern, "i:") || strings.HasPrefix(pattern, "e:") {
			valid, err := duplicacy.IsValidRegex(pattern[2:])
			if !valid || err != nil {
				duplicacy.LOG_ERROR("SNAPSHOT_FILTER", "Invalid regular expression encountered for filter: \"%s\", error: %v", pattern, err)
			}
		}

<<<<<<< HEAD
    duplicacy.LOG_DEBUG("REGEX_DEBUG", "There are %d compiled regular expressions stored", len(duplicacy.RegexMap))

    storage.SetRateLimits(context.Int("limit-rate"), 0)
    backupManager := duplicacy.CreateBackupManager(preference.SnapshotID, storage, repository, password)
    duplicacy.SavePassword(*preference, "password", password)
=======
		patterns = append(patterns, pattern)
>>>>>>> 923cd0aa

	}

	duplicacy.LOG_DEBUG("REGEX_DEBUG", "There are %d compiled regular expressions stored", len(duplicacy.RegexMap))

	storage.SetRateLimits(context.Int("limit-rate"), 0)
	backupManager := duplicacy.CreateBackupManager(preference.SnapshotID, storage, repository, password)
	duplicacy.SavePassword(*preference, "password", password)

	backupManager.SetupSnapshotCache(preference.Name)
	backupManager.Restore(repository, revision, true, quickMode, threads, overwrite, deleteMode, showStatistics, patterns)

	runScript(context, preference.Name, "post")
}

func listSnapshots(context *cli.Context) {
	setGlobalOptions(context)
	defer duplicacy.CatchLogException()

	if len(context.Args()) != 0 {
		fmt.Fprintf(context.App.Writer, "The %s command requires no arguments.\n\n", context.Command.Name)
		cli.ShowCommandHelp(context, context.Command.Name)
		os.Exit(ArgumentExitCode)
	}

	repository, preference := getRepositoryPreference(context, "")

	duplicacy.LOG_INFO("STORAGE_SET", "Storage set to %s", preference.StorageURL)

	runScript(context, preference.Name, "pre")

	resetPassword := context.Bool("reset-passwords")
	storage := duplicacy.CreateStorage(*preference, resetPassword, 1)
	if storage == nil {
		return
	}

	password := ""
	if preference.Encrypted {
		password = duplicacy.GetPassword(*preference, "password", "Enter storage password:",
			false, resetPassword)
	}

	tag := context.String("t")
	revisions := getRevisions(context)

	backupManager := duplicacy.CreateBackupManager(preference.SnapshotID, storage, repository, password)
	duplicacy.SavePassword(*preference, "password", password)

	id := preference.SnapshotID
	if context.Bool("all") {
		id = ""
	} else if context.String("id") != "" {
		id = context.String("id")
	}

	showFiles := context.Bool("files")
	showChunks := context.Bool("chunks")

	backupManager.SetupSnapshotCache(preference.Name)
	backupManager.SnapshotManager.ListSnapshots(id, revisions, tag, showFiles, showChunks)

	runScript(context, preference.Name, "post")
}

func checkSnapshots(context *cli.Context) {
	setGlobalOptions(context)
	defer duplicacy.CatchLogException()

	if len(context.Args()) != 0 {
		fmt.Fprintf(context.App.Writer, "The %s command requires no arguments.\n\n", context.Command.Name)
		cli.ShowCommandHelp(context, context.Command.Name)
		os.Exit(ArgumentExitCode)
	}

	repository, preference := getRepositoryPreference(context, "")

	duplicacy.LOG_INFO("STORAGE_SET", "Storage set to %s", preference.StorageURL)

	runScript(context, preference.Name, "pre")

	storage := duplicacy.CreateStorage(*preference, false, 1)
	if storage == nil {
		return
	}

	password := ""
	if preference.Encrypted {
		password = duplicacy.GetPassword(*preference, "password", "Enter storage password:", false, false)
	}

	tag := context.String("t")
	revisions := getRevisions(context)

	backupManager := duplicacy.CreateBackupManager(preference.SnapshotID, storage, repository, password)
	duplicacy.SavePassword(*preference, "password", password)

	id := preference.SnapshotID
	if context.Bool("all") {
		id = ""
	} else if context.String("id") != "" {
		id = context.String("id")
	}

	showStatistics := context.Bool("stats")
	showTabular := context.Bool("tabular")
	checkFiles := context.Bool("files")
	searchFossils := context.Bool("fossils")
	resurrect := context.Bool("resurrect")

	backupManager.SetupSnapshotCache(preference.Name)
	backupManager.SnapshotManager.CheckSnapshots(id, revisions, tag, showStatistics, showTabular, checkFiles, searchFossils, resurrect)

	runScript(context, preference.Name, "post")
}

func printFile(context *cli.Context) {
	setGlobalOptions(context)
	defer duplicacy.CatchLogException()

	if len(context.Args()) > 1 {
		fmt.Fprintf(context.App.Writer, "The %s command requires at most 1 argument.\n\n", context.Command.Name)
		cli.ShowCommandHelp(context, context.Command.Name)
		os.Exit(ArgumentExitCode)
	}

	repository, preference := getRepositoryPreference(context, "")

	runScript(context, preference.Name, "pre")

	// Do not print out storage for this command
	//duplicacy.LOG_INFO("STORAGE_SET", "Storage set to %s", preference.StorageURL)
	storage := duplicacy.CreateStorage(*preference, false, 1)
	if storage == nil {
		return
	}

	password := ""
	if preference.Encrypted {
		password = duplicacy.GetPassword(*preference, "password", "Enter storage password:", false, false)
	}

	revision := context.Int("r")

	snapshotID := preference.SnapshotID
	if context.String("id") != "" {
		snapshotID = context.String("id")
	}

	backupManager := duplicacy.CreateBackupManager(preference.SnapshotID, storage, repository, password)
	duplicacy.SavePassword(*preference, "password", password)

	backupManager.SetupSnapshotCache(preference.Name)

	file := ""
	if len(context.Args()) > 0 {
		file = context.Args()[0]
	}
	backupManager.SnapshotManager.PrintFile(snapshotID, revision, file)

	runScript(context, preference.Name, "post")
}

func diff(context *cli.Context) {
	setGlobalOptions(context)
	defer duplicacy.CatchLogException()

	if len(context.Args()) > 1 {
		fmt.Fprintf(context.App.Writer, "The %s command requires 0 or 1 argument.\n\n", context.Command.Name)
		cli.ShowCommandHelp(context, context.Command.Name)
		os.Exit(ArgumentExitCode)
	}

	repository, preference := getRepositoryPreference(context, "")

	runScript(context, preference.Name, "pre")

	duplicacy.LOG_INFO("STORAGE_SET", "Storage set to %s", preference.StorageURL)
	storage := duplicacy.CreateStorage(*preference, false, 1)
	if storage == nil {
		return
	}

	password := ""
	if preference.Encrypted {
		password = duplicacy.GetPassword(*preference, "password", "Enter storage password:", false, false)
	}

	revisions := context.IntSlice("r")
	if len(revisions) > 2 {
		fmt.Fprintf(context.App.Writer, "The %s command requires at most 2 revisions.\n", context.Command.Name)
		os.Exit(ArgumentExitCode)
	}

	snapshotID := preference.SnapshotID
	if context.String("id") != "" {
		snapshotID = context.String("id")
	}

	path := ""
	if len(context.Args()) > 0 {
		path = context.Args()[0]
	}

	compareByHash := context.Bool("hash")
	backupManager := duplicacy.CreateBackupManager(preference.SnapshotID, storage, repository, password)
	duplicacy.SavePassword(*preference, "password", password)

	backupManager.SetupSnapshotCache(preference.Name)
	backupManager.SnapshotManager.Diff(repository, snapshotID, revisions, path, compareByHash)

	runScript(context, preference.Name, "post")
}

func showHistory(context *cli.Context) {
	setGlobalOptions(context)
	defer duplicacy.CatchLogException()

	if len(context.Args()) != 1 {
		fmt.Fprintf(context.App.Writer, "The %s command requires 1 argument.\n\n", context.Command.Name)
		cli.ShowCommandHelp(context, context.Command.Name)
		os.Exit(ArgumentExitCode)
	}

	repository, preference := getRepositoryPreference(context, "")

	runScript(context, preference.Name, "pre")

	duplicacy.LOG_INFO("STORAGE_SET", "Storage set to %s", preference.StorageURL)
	storage := duplicacy.CreateStorage(*preference, false, 1)
	if storage == nil {
		return
	}

	password := ""
	if preference.Encrypted {
		password = duplicacy.GetPassword(*preference, "password", "Enter storage password:", false, false)
	}

	snapshotID := preference.SnapshotID
	if context.String("id") != "" {
		snapshotID = context.String("id")
	}

	path := context.Args()[0]

	revisions := getRevisions(context)
	showLocalHash := context.Bool("hash")
	backupManager := duplicacy.CreateBackupManager(preference.SnapshotID, storage, repository, password)
	duplicacy.SavePassword(*preference, "password", password)

	backupManager.SetupSnapshotCache(preference.Name)
	backupManager.SnapshotManager.ShowHistory(repository, snapshotID, revisions, path, showLocalHash)

	runScript(context, preference.Name, "post")
}

func pruneSnapshots(context *cli.Context) {
	setGlobalOptions(context)
	defer duplicacy.CatchLogException()

	if len(context.Args()) != 0 {
		fmt.Fprintf(context.App.Writer, "The %s command requires no arguments.\n\n", context.Command.Name)
		cli.ShowCommandHelp(context, context.Command.Name)
		os.Exit(ArgumentExitCode)
	}

	repository, preference := getRepositoryPreference(context, "")

	runScript(context, preference.Name, "pre")

	duplicacy.LOG_INFO("STORAGE_SET", "Storage set to %s", preference.StorageURL)
	storage := duplicacy.CreateStorage(*preference, false, 1)
	if storage == nil {
		return
	}

	password := ""
	if preference.Encrypted {
		password = duplicacy.GetPassword(*preference, "password", "Enter storage password:", false, false)
	}

	revisions := getRevisions(context)
	tags := context.StringSlice("t")
	retentions := context.StringSlice("keep")
	selfID := preference.SnapshotID
	snapshotID := preference.SnapshotID
	if context.Bool("all") {
		snapshotID = ""
	} else if context.String("id") != "" {
		snapshotID = context.String("id")
	}

	ignoredIDs := context.StringSlice("ignore")
	exhaustive := context.Bool("exhaustive")
	exclusive := context.Bool("exclusive")
	dryRun := context.Bool("dry-run")
	deleteOnly := context.Bool("delete-only")
	collectOnly := context.Bool("collect-only")

	if !storage.IsMoveFileImplemented() && !exclusive {
		fmt.Fprintf(context.App.Writer, "The --exclusive option must be enabled for storage %s\n",
			preference.StorageURL)
		os.Exit(ArgumentExitCode)
	}

	backupManager := duplicacy.CreateBackupManager(preference.SnapshotID, storage, repository, password)
	duplicacy.SavePassword(*preference, "password", password)

	backupManager.SetupSnapshotCache(preference.Name)
	backupManager.SnapshotManager.PruneSnapshots(selfID, snapshotID, revisions, tags, retentions,
		exhaustive, exclusive, ignoredIDs, dryRun, deleteOnly, collectOnly)

	runScript(context, preference.Name, "post")
}

func copySnapshots(context *cli.Context) {
<<<<<<< HEAD
    setGlobalOptions(context)
    defer duplicacy.CatchLogException()

    if len(context.Args()) != 0 {
        fmt.Fprintf(context.App.Writer, "The %s command requires no arguments.\n\n", context.Command.Name)
        cli.ShowCommandHelp(context, context.Command.Name)
        os.Exit(ArgumentExitCode)
    }

    threads := context.Int("threads")
    if threads < 1 {
        threads = 1
    }

    repository, source := getRepositoryPreference(context, context.String("from"))

    runScript(context, source.Name, "pre")

    duplicacy.LOG_INFO("STORAGE_SET", "Source storage set to %s", source.StorageURL)
    sourceStorage := duplicacy.CreateStorage(*source, false, threads)
    if sourceStorage == nil {
        return
    }

    sourcePassword := ""
    if source.Encrypted {
        sourcePassword = duplicacy.GetPassword(*source, "password", "Enter source storage password:", false, false)
    }

    sourceManager := duplicacy.CreateBackupManager(source.SnapshotID, sourceStorage, repository, sourcePassword)
    sourceManager.SetupSnapshotCache(source.Name)
    duplicacy.SavePassword(*source, "password", sourcePassword)


    _, destination := getRepositoryPreference(context, context.String("to"))

    if destination.Name == source.Name {
        duplicacy.LOG_ERROR("COPY_IDENTICAL", "The source storage and the destination storage are the same")
        return
    }

    if destination.BackupProhibited {
        duplicacy.LOG_ERROR("COPY_DISABLED", "Copying snapshots to %s was disabled by the preference",
                            destination.StorageURL)
        return
    }


    duplicacy.LOG_INFO("STORAGE_SET", "Destination storage set to %s", destination.StorageURL)
    destinationStorage := duplicacy.CreateStorage(*destination, false, threads)
    if destinationStorage == nil {
        return
    }

    destinationPassword := ""
    if destination.Encrypted {
        destinationPassword = duplicacy.GetPassword(*destination, "password",
                                                    "Enter destination storage password:",false, false)
    }

    sourceStorage.SetRateLimits(context.Int("download-limit-rate"), 0)
    destinationStorage.SetRateLimits(0, context.Int("upload-limit-rate"))

    destinationManager := duplicacy.CreateBackupManager(destination.SnapshotID, destinationStorage, repository,
                                                        destinationPassword)
    duplicacy.SavePassword(*destination, "password", destinationPassword)
    destinationManager.SetupSnapshotCache(destination.Name)

    revisions := getRevisions(context)
    snapshotID := ""
    if context.String("id") != "" {
        snapshotID = context.String("id")
    }

    sourceManager.CopySnapshots(destinationManager, snapshotID, revisions, threads)
    runScript(context, source.Name, "post")
=======
	setGlobalOptions(context)
	defer duplicacy.CatchLogException()

	if len(context.Args()) != 0 {
		fmt.Fprintf(context.App.Writer, "The %s command requires no arguments.\n\n", context.Command.Name)
		cli.ShowCommandHelp(context, context.Command.Name)
		os.Exit(ArgumentExitCode)
	}

	threads := context.Int("threads")
	if threads < 1 {
		threads = 1
	}

	repository, source := getRepositoryPreference(context, context.String("from"))

	runScript(context, source.Name, "pre")

	duplicacy.LOG_INFO("STORAGE_SET", "Source storage set to %s", source.StorageURL)
	sourceStorage := duplicacy.CreateStorage(*source, false, threads)
	if sourceStorage == nil {
		return
	}

	sourcePassword := ""
	if source.Encrypted {
		sourcePassword = duplicacy.GetPassword(*source, "password", "Enter source storage password:", false, false)
	}

	sourceManager := duplicacy.CreateBackupManager(source.SnapshotID, sourceStorage, repository, sourcePassword)
	sourceManager.SetupSnapshotCache(source.Name)
	duplicacy.SavePassword(*source, "password", sourcePassword)

	_, destination := getRepositoryPreference(context, context.String("to"))

	if destination.Name == source.Name {
		duplicacy.LOG_ERROR("COPY_IDENTICAL", "The source storage and the destination storage are the same")
		return
	}

	if destination.BackupProhibited {
		duplicacy.LOG_ERROR("COPY_DISABLED", "Copying snapshots to %s was disabled by the preference",
			destination.StorageURL)
		return
	}

	duplicacy.LOG_INFO("STORAGE_SET", "Destination storage set to %s", destination.StorageURL)
	destinationStorage := duplicacy.CreateStorage(*destination, false, threads)
	if destinationStorage == nil {
		return
	}

	destinationPassword := ""
	if destination.Encrypted {
		destinationPassword = duplicacy.GetPassword(*destination, "password",
			"Enter destination storage password:", false, false)
	}

	sourceStorage.SetRateLimits(context.Int("download-limit-rate"), 0)
	destinationStorage.SetRateLimits(0, context.Int("upload-limit-rate"))

	destinationManager := duplicacy.CreateBackupManager(destination.SnapshotID, destinationStorage, repository,
		destinationPassword)
	duplicacy.SavePassword(*destination, "password", destinationPassword)
	destinationManager.SetupSnapshotCache(destination.Name)

	revisions := getRevisions(context)
	snapshotID := ""
	if context.String("id") != "" {
		snapshotID = context.String("id")
	}

	sourceManager.CopySnapshots(destinationManager, snapshotID, revisions, threads)
	runScript(context, source.Name, "post")
>>>>>>> 923cd0aa
}

func infoStorage(context *cli.Context) {
	setGlobalOptions(context)
	defer duplicacy.CatchLogException()

	if len(context.Args()) != 1 {
		fmt.Fprintf(context.App.Writer, "The %s command requires a storage URL argument.\n\n", context.Command.Name)
		cli.ShowCommandHelp(context, context.Command.Name)
		os.Exit(ArgumentExitCode)
	}

	repository := context.String("repository")
	if repository != "" {
		preferencePath := path.Join(repository, duplicacy.DUPLICACY_DIRECTORY)
		duplicacy.SetDuplicacyPreferencePath(preferencePath)
		duplicacy.SetKeyringFile(path.Join(preferencePath, "keyring"))
	}

	isEncrypted := context.Bool("e")
	preference := duplicacy.Preference{
		Name:              "default",
		SnapshotID:        "default",
		StorageURL:        context.Args()[0],
		Encrypted:         isEncrypted,
		DoNotSavePassword: true,
	}

	password := ""
	if isEncrypted {
		password = duplicacy.GetPassword(preference, "password", "Enter the storage password:", false, false)
	}

	storage := duplicacy.CreateStorage(preference, context.Bool("reset-passwords"), 1)
	config, isStorageEncrypted, err := duplicacy.DownloadConfig(storage, password)

	if isStorageEncrypted {
		duplicacy.LOG_INFO("STORAGE_ENCRYPTED", "The storage is encrypted with a password")
	} else if err != nil {
		duplicacy.LOG_ERROR("STORAGE_ERROR", "%v", err)
	} else if config == nil {
		duplicacy.LOG_INFO("STORAGE_NOT_INITIALIZED", "The storage has not been initialized")
	} else {
		config.Print()
	}
}

func main() {

<<<<<<< HEAD
    duplicacy.SetLoggingLevel(duplicacy.INFO)

    app := cli.NewApp()

    app.Commands = []cli.Command {
        {
            Name: "init",
            Flags: []cli.Flag {
                cli.BoolFlag {
                    Name:  "encrypt, e",
                    Usage: "encrypt the storage with a password",
                },
                cli.StringFlag {
                    Name:  "chunk-size, c",
                    Value: "4M",
                    Usage: "the average size of chunks",
                    Argument: "4M",
                },
                cli.StringFlag {
                    Name:  "max-chunk-size, max",
                    Usage: "the maximum size of chunks (defaults to chunk-size * 4)",
                    Argument: "16M",
                },
                cli.StringFlag {
                    Name:  "min-chunk-size, min",
                    Usage: "the minimum size of chunks (defaults to chunk-size / 4)",
                    Argument: "1M",
                },
                cli.StringFlag{
                    Name: "pref-dir",
                    Usage: "Specify alternate location for .duplicacy preferences directory (absolute or relative to current directory)",
                    Argument: "<preferences directory path>",
                },
            },
            Usage:  "Initialize the storage if necessary and the current directory as the repository",
            ArgsUsage: "<snapshot id> <storage url>",
            Action: initRepository,
        },
        {
            Name: "backup",
            Flags: []cli.Flag {
                cli.BoolFlag {
                    Name:  "hash",
                    Usage: "detect file differences by hash (rather than size and timestamp)",
                },
                cli.StringFlag {
                    Name:  "t",
                    Usage: "assign a tag to the backup",
                    Argument: "<tag>",
                },
                cli.BoolFlag {
                    Name:  "stats",
                    Usage: "show statistics during and after backup",
                },
                cli.IntFlag {
                    Name:  "threads",
                    Value: 1,
                    Usage: "number of uploading threads",
                    Argument: "<n>",
                },
                cli.IntFlag {
                    Name:  "limit-rate",
                    Value: 0,
                    Usage: "the maximum upload rate (in kilobytes/sec)",
                    Argument: "<kB/s>",
                },
                cli.BoolFlag {
                    Name:  "dry-run",
                    Usage: "Dry run for testing, don't backup anything. Use with -stats and -d",
                },
                cli.BoolFlag {
                    Name:  "vss",
                    Usage: "enable the Volume Shadow Copy service (Windows only)",
                },
                cli.StringFlag {
                    Name: "storage",
                    Usage: "backup to the specified storage instead of the default one",
                    Argument: "<storage name>",
                },
            },
            Usage:  "Save a snapshot of the repository to the storage",
            ArgsUsage: " ",
            Action: backupRepository,
        },

        {
            Name: "restore",
            Flags: []cli.Flag {
                cli.IntFlag {
                    Name:  "r",
                    Usage: "the revision number of the snapshot (required)",
                    Argument: "<revision>",
                },
                cli.BoolFlag {
                    Name:  "hash",
                    Usage: "detect file differences by hash (rather than size and timestamp)",
                },
                cli.BoolFlag {
                    Name:  "overwrite",
                    Usage: "overwrite existing files in the repository",
                },
                cli.BoolFlag {
                    Name:  "delete",
                    Usage: "delete files not in the snapshot",
                },
                cli.BoolFlag {
                    Name:  "stats",
                    Usage: "show statistics during and after restore",
                },
                cli.IntFlag {
                    Name:  "threads",
                    Value: 1,
                    Usage: "number of downloading threads",
                    Argument: "<n>",
                },
                cli.IntFlag {
                    Name:  "limit-rate",
                    Value: 0,
                    Usage: "the maximum download rate (in kilobytes/sec)",
                    Argument: "<kB/s>",
                },
                cli.StringFlag {
                    Name: "storage",
                    Usage: "restore from the specified storage instead of the default one",
                    Argument: "<storage name>",
                },
            },
            Usage:  "Restore the repository to a previously saved snapshot",
            ArgsUsage: "[--] [pattern] ...",
            Action: restoreRepository,
        },

        {
            Name: "list",
            Flags: []cli.Flag {
                cli.BoolFlag {
                    Name:  "all, a",
                    Usage: "list snapshots with any id",
                },
                cli.StringFlag {
                    Name: "id",
                    Usage: "list snapshots with the specified id rather than the default one",
                    Argument: "<snapshot id>",
                },
                cli.StringSliceFlag {
                    Name:  "r",
                    Usage: "the revision number of the snapshot",
                    Argument: "<revision>",
                },
                cli.StringFlag {
                    Name:  "t",
                    Usage: "list snapshots with the specified tag",
                    Argument: "<tag>",
                },
                cli.BoolFlag {
                    Name:  "files",
                    Usage: "print the file list in each snapshot",
                },
                cli.BoolFlag {
                    Name:  "chunks",
                    Usage: "print chunks in each snapshot or all chunks if no snapshot specified",
                },
                cli.BoolFlag {
                    Name:  "reset-passwords",
                    Usage: "take passwords from input rather than keychain/keyring",
                },
                cli.StringFlag {
                    Name: "storage",
                    Usage: "retrieve snapshots from the specified storage",
                    Argument: "<storage name>",
                },
            },
            Usage:  "List snapshots",
            ArgsUsage: " ",
            Action: listSnapshots,
        },
        {
            Name: "check",
            Flags: []cli.Flag {
                cli.BoolFlag {
                    Name:  "all, a",
                    Usage: "check snapshots with any id",
                },
                cli.StringFlag {
                    Name: "id",
                    Usage: "check snapshots with the specified id rather than the default one",
                    Argument: "<snapshot id>",
                },
                cli.StringSliceFlag {
                    Name:  "r",
                    Usage: "the revision number of the snapshot",
                    Argument: "<revision>",
                },
                cli.StringFlag {
                    Name:  "t",
                    Usage: "check snapshots with the specified tag",
                    Argument: "<tag>",
                },
                cli.BoolFlag {
                    Name:  "fossils",
                    Usage: "search fossils if a chunk can't be found",
                },
                cli.BoolFlag {
                    Name:  "resurrect",
                    Usage: "turn referenced fossils back into chunks",
                },
                cli.BoolFlag {
                    Name:  "files",
                    Usage: "verify the integrity of every file",
                },
                cli.BoolFlag {
                    Name:  "stats",
                    Usage: "show deduplication statistics (imply -all and all revisions)",
                },
                cli.StringFlag {
                    Name: "storage",
                    Usage: "retrieve snapshots from the specified storage",
                    Argument: "<storage name>",
                },
            },
            Usage:  "Check the integrity of snapshots",
            ArgsUsage: " ",
            Action: checkSnapshots,
        },
        {
            Name: "cat",
            Flags: []cli.Flag {
                cli.StringFlag {
                    Name: "id",
                    Usage: "retrieve from the snapshot with the specified id",
                    Argument: "<snapshot id>",
                },
                cli.IntFlag {
                    Name:  "r",
                    Usage: "the revision number of the snapshot",
                    Argument: "<revision>",
                },
                cli.StringFlag {
                    Name: "storage",
                    Usage: "retrieve the file from the specified storage",
                    Argument: "<storage name>",
                },
            },
            Usage:  "Print to stdout the specified file, or the snapshot content if no file is specified",
            ArgsUsage: "[<file>]",
            Action: printFile,
        },

        {
            Name: "diff",
            Flags: []cli.Flag {
                cli.StringFlag {
                    Name: "id",
                    Usage: "diff snapshots with the specified id",
                    Argument: "<snapshot id>",
                },
                cli.IntSliceFlag {
                    Name:  "r",
                    Usage: "the revision number of the snapshot",
                    Argument: "<revision>",
                },
                cli.BoolFlag {
                    Name:  "hash",
                    Usage: "compute the hashes of on-disk files",
                },
                cli.StringFlag {
                    Name: "storage",
                    Usage: "retrieve files from the specified storage",
                    Argument: "<storage name>",
                },
            },
            Usage:  "Compare two snapshots or two revisions of a file",
            ArgsUsage: "[<file>]",
            Action: diff,
        },

        {
            Name: "history",
            Flags: []cli.Flag {
                cli.StringFlag {
                    Name: "id",
                    Usage: "find the file in the snapshot with the specified id",
                    Argument: "<snapshot id>",
                },
                cli.StringSliceFlag {
                    Name:  "r",
                    Usage: "show history of the specified revisions",
                    Argument: "<revision>",
                },
                cli.BoolFlag {
                    Name:  "hash",
                    Usage: "show the hash of the on-disk file",
                },
                cli.StringFlag {
                    Name: "storage",
                    Usage: "retrieve files from the specified storage",
                    Argument: "<storage name>",
                },
            },
            Usage:  "Show the history of a file",
            ArgsUsage: "<file>",
            Action: showHistory,
        },

        {
            Name: "prune",
            Flags: []cli.Flag {
                cli.StringFlag {
                    Name: "id",
                    Usage: "delete snapshots with the specified id instead of the default one",
                    Argument: "<snapshot id>",
                },
                cli.BoolFlag {
                    Name:  "all, a",
                    Usage: "match against all snapshot IDs",
                },
                cli.StringSliceFlag {
                    Name:  "r",
                    Usage: "delete snapshots with the specified revisions",
                    Argument: "<revision>",
                },
                cli.StringSliceFlag {
                    Name:  "t",
                    Usage: "delete snapshots with the specifed tags",
                    Argument: "<tag>",
                },
                cli.StringSliceFlag {
                    Name:  "keep",
                    Usage: "keep 1 snapshot every n days for snapshots older than m days",
                    Argument: "<n:m>",
                },
                cli.BoolFlag {
                    Name: "exhaustive",
                    Usage: "remove all unreferenced chunks (not just those referenced by deleted snapshots)",
                },
                cli.BoolFlag {
                    Name: "exclusive",
                    Usage: "assume exclusive acess to the storage (disable two-step fossil collection)",
                },
                cli.BoolFlag {
                    Name: "dry-run, d",
                    Usage: "show what would have been deleted",
                },
                cli.BoolFlag {
                    Name: "delete-only",
                    Usage: "delete fossils previously collected (if deletable) and don't collect fossils",
                },
                cli.BoolFlag {
                    Name: "collect-only",
                    Usage: "identify and collect fossils, but don't delete fossils previously collected",
                },
                cli.StringSliceFlag {
                    Name:  "ignore",
                    Usage: "ignore snapshots with the specified id when deciding if fossils can be deleted",
                    Argument: "<id>",
                },
                cli.StringFlag {
                    Name: "storage",
                    Usage: "prune snapshots from the specified storage",
                    Argument: "<storage name>",
                },
            },
            Usage:  "Prune snapshots by revision, tag, or retention policy",
            ArgsUsage: " ",
            Action: pruneSnapshots,
        },


        {
            Name: "password",
            Flags: []cli.Flag {
                cli.StringFlag {
                    Name:  "storage",
                    Usage: "change the password used to access the specified storage",
                    Argument: "<storage name>",
                },
            },
            Usage:  "Change the storage password",
            ArgsUsage: " ",
            Action: changePassword,
        },

        {
            Name: "add",
            Flags: []cli.Flag {
                cli.BoolFlag {
                    Name:  "encrypt, e",
                    Usage: "Encrypt the storage with a password",
                },
                cli.StringFlag {
                    Name:  "chunk-size, c",
                    Value: "4M",
                    Usage: "the average size of chunks",
                    Argument: "4M",
                },
                cli.StringFlag {
                    Name:  "max-chunk-size, max",
                    Usage: "the maximum size of chunks (defaults to chunk-size * 4)",
                    Argument: "16M",
                },
                cli.StringFlag {
                    Name:  "min-chunk-size, min",
                    Usage: "the minimum size of chunks (defaults to chunk-size / 4)",
                    Argument: "1M",
                },
                cli.StringFlag {
                    Name: "copy",
                    Usage: "make the new storage compatible with an existing one to allow for copy operations",
                    Argument: "<storage name>",
                },
            },
            Usage:  "Add an additional storage to be used for the existing repository",
            ArgsUsage: "<storage name> <snapshot id> <storage url>",
            Action: addStorage,
        },

        {
            Name: "set",
            Flags: []cli.Flag {
                cli.GenericFlag {
                    Name: "encrypt, e",
                    Usage: "encrypt the storage with a password",
                    Value: &TriBool{},
                    Arg: "true",
                },
                cli.GenericFlag {
                    Name: "no-backup",
                    Usage: "backup to this storage is prohibited",
                    Value: &TriBool{},
                    Arg: "true",
                },
                cli.GenericFlag {
                    Name: "no-restore",
                    Usage: "restore from this storage is prohibited",
                    Value: &TriBool{},
                    Arg: "true",
                },
                cli.GenericFlag {
                    Name: "no-save-password",
                    Usage: "don't save password or access keys to keychain/keyring",
                    Value: &TriBool{},
                    Arg: "true",
                },
                cli.StringFlag {
                    Name: "key",
                    Usage: "add a key/password whose value is supplied by the -value option",
                },
                cli.StringFlag {
                    Name: "value",
                    Usage: "the value of the key/password",
                },
                cli.StringFlag {
                    Name:  "storage",
                    Usage: "use the specified storage instead of the default one",
                    Argument: "<storage name>",
                },
            },
            Usage:  "Change the options for the default or specified storage",
            ArgsUsage: " ",
            Action: setPreference,
        },
        {
            Name: "copy",
            Flags: []cli.Flag {
                cli.StringFlag {
                    Name: "id",
                    Usage: "copy snapshots with the specified id instead of all snapshot ids",
                    Argument: "<snapshot id>",
                },
                cli.StringSliceFlag {
                    Name:  "r",
                    Usage: "copy snapshots with the specified revisions",
                    Argument: "<revision>",
                },
                cli.StringFlag {
                    Name: "from",
                    Usage: "copy snapshots from the specified storage",
                    Argument: "<storage name>",
                },
                cli.StringFlag {
                    Name: "to",
                    Usage: "copy snapshots to the specified storage",
                    Argument: "<storage name>",
                },
                cli.IntFlag {
                    Name:  "download-limit-rate",
                    Value: 0,
                    Usage: "the maximum download rate (in kilobytes/sec)",
                    Argument: "<kB/s>",
                },
                cli.IntFlag {
                    Name:  "upload-limit-rate",
                    Value: 0,
                    Usage: "the maximum upload rate (in kilobytes/sec)",
                    Argument: "<kB/s>",
                },
                cli.IntFlag {
                    Name:  "threads",
                    Value: 1,
                    Usage: "number of downloading threads",
                    Argument: "<n>",
                },
            },
            Usage:  "Copy snapshots between compatible storages",
            ArgsUsage: " ",
            Action: copySnapshots,
        },

        {
            Name: "info",
            Flags: []cli.Flag {
                cli.BoolFlag {
                    Name:  "encrypt, e",
                    Usage: "The storage is encrypted with a password",
                },
                cli.StringFlag {
                    Name: "repository",
                    Usage: "retrieve saved passwords from the specified repository",
                    Argument: "<repository directory>",
                },
                cli.BoolFlag {
                    Name:  "reset-passwords",
                    Usage: "take passwords from input rather than keychain/keyring",
                },
            },
            Usage:  "Show the information about the specified storage",
            ArgsUsage: "<storage url>",
            Action: infoStorage,
        },

    }

    app.Flags = []cli.Flag {
        cli.BoolFlag {
            Name:  "verbose, v",
            Usage: "show more detailed information",
        },
        cli.BoolFlag {
            Name:  "debug, d",
            Usage: "show even more detailed information, useful for debugging",
        },
        cli.BoolFlag {
            Name:  "log",
            Usage: "enable log-style output",
        },
        cli.BoolFlag {
            Name:  "stack",
            Usage: "print the stack trace when an error occurs",
        },
        cli.BoolFlag {
            Name:  "no-script",
            Usage: "do not run script before or after command execution",
        },
        cli.BoolFlag {
            Name:  "background",
            Usage: "read passwords, tokens, or keys only from keychain/keyring or env",
        },
    }

    app.HideVersion = true
    app.Name = "duplicacy"
    app.HelpName = "duplicacy"
    app.Usage = "A new generation cloud backup tool based on lock-free deduplication"
    app.Version = "2.0.9"

    // If the program is interrupted, call the RunAtError function.
    c := make(chan os.Signal, 1)                                       
    signal.Notify(c, os.Interrupt)                                     
    go func() {                                                        
        for _ = range c {
            duplicacy.RunAtError()                                             
            os.Exit(1)                                                     
        }                                                                
    }()        

    err := app.Run(os.Args)
    if err != nil {
        os.Exit(2)
    }
=======
	duplicacy.SetLoggingLevel(duplicacy.INFO)

	app := cli.NewApp()

	app.Commands = []cli.Command{
		{
			Name: "init",
			Flags: []cli.Flag{
				cli.BoolFlag{
					Name:  "encrypt, e",
					Usage: "encrypt the storage with a password",
				},
				cli.StringFlag{
					Name:     "chunk-size, c",
					Value:    "4M",
					Usage:    "the average size of chunks",
					Argument: "4M",
				},
				cli.StringFlag{
					Name:     "max-chunk-size, max",
					Usage:    "the maximum size of chunks (defaults to chunk-size * 4)",
					Argument: "16M",
				},
				cli.StringFlag{
					Name:     "min-chunk-size, min",
					Usage:    "the minimum size of chunks (defaults to chunk-size / 4)",
					Argument: "1M",
				},
				cli.StringFlag{
					Name:     "pref-dir",
					Usage:    "Specify alternate location for .duplicacy preferences directory (absolute or relative to current directory)",
					Argument: "<preferences directory path>",
				},
			},
			Usage:     "Initialize the storage if necessary and the current directory as the repository",
			ArgsUsage: "<snapshot id> <storage url>",
			Action:    initRepository,
		},
		{
			Name: "backup",
			Flags: []cli.Flag{
				cli.BoolFlag{
					Name:  "hash",
					Usage: "detect file differences by hash (rather than size and timestamp)",
				},
				cli.StringFlag{
					Name:     "t",
					Usage:    "assign a tag to the backup",
					Argument: "<tag>",
				},
				cli.BoolFlag{
					Name:  "stats",
					Usage: "show statistics during and after backup",
				},
				cli.IntFlag{
					Name:     "threads",
					Value:    1,
					Usage:    "number of uploading threads",
					Argument: "<n>",
				},
				cli.IntFlag{
					Name:     "limit-rate",
					Value:    0,
					Usage:    "the maximum upload rate (in kilobytes/sec)",
					Argument: "<kB/s>",
				},
				cli.BoolFlag{
					Name:  "dry-run",
					Usage: "Dry run for testing, don't backup anything. Use with -stats and -d",
				},
				cli.BoolFlag{
					Name:  "vss",
					Usage: "enable the Volume Shadow Copy service (Windows only)",
				},
				cli.StringFlag{
					Name:     "storage",
					Usage:    "backup to the specified storage instead of the default one",
					Argument: "<storage name>",
				},
			},
			Usage:     "Save a snapshot of the repository to the storage",
			ArgsUsage: " ",
			Action:    backupRepository,
		},

		{
			Name: "restore",
			Flags: []cli.Flag{
				cli.IntFlag{
					Name:     "r",
					Usage:    "the revision number of the snapshot (required)",
					Argument: "<revision>",
				},
				cli.BoolFlag{
					Name:  "hash",
					Usage: "detect file differences by hash (rather than size and timestamp)",
				},
				cli.BoolFlag{
					Name:  "overwrite",
					Usage: "overwrite existing files in the repository",
				},
				cli.BoolFlag{
					Name:  "delete",
					Usage: "delete files not in the snapshot",
				},
				cli.BoolFlag{
					Name:  "stats",
					Usage: "show statistics during and after restore",
				},
				cli.IntFlag{
					Name:     "threads",
					Value:    1,
					Usage:    "number of downloading threads",
					Argument: "<n>",
				},
				cli.IntFlag{
					Name:     "limit-rate",
					Value:    0,
					Usage:    "the maximum download rate (in kilobytes/sec)",
					Argument: "<kB/s>",
				},
				cli.StringFlag{
					Name:     "storage",
					Usage:    "restore from the specified storage instead of the default one",
					Argument: "<storage name>",
				},
			},
			Usage:     "Restore the repository to a previously saved snapshot",
			ArgsUsage: "[--] [pattern] ...",
			Action:    restoreRepository,
		},

		{
			Name: "list",
			Flags: []cli.Flag{
				cli.BoolFlag{
					Name:  "all, a",
					Usage: "list snapshots with any id",
				},
				cli.StringFlag{
					Name:     "id",
					Usage:    "list snapshots with the specified id rather than the default one",
					Argument: "<snapshot id>",
				},
				cli.StringSliceFlag{
					Name:     "r",
					Usage:    "the revision number of the snapshot",
					Argument: "<revision>",
				},
				cli.StringFlag{
					Name:     "t",
					Usage:    "list snapshots with the specified tag",
					Argument: "<tag>",
				},
				cli.BoolFlag{
					Name:  "files",
					Usage: "print the file list in each snapshot",
				},
				cli.BoolFlag{
					Name:  "chunks",
					Usage: "print chunks in each snapshot or all chunks if no snapshot specified",
				},
				cli.BoolFlag{
					Name:  "reset-passwords",
					Usage: "take passwords from input rather than keychain/keyring",
				},
				cli.StringFlag{
					Name:     "storage",
					Usage:    "retrieve snapshots from the specified storage",
					Argument: "<storage name>",
				},
			},
			Usage:     "List snapshots",
			ArgsUsage: " ",
			Action:    listSnapshots,
		},
		{
			Name: "check",
			Flags: []cli.Flag{
				cli.BoolFlag{
					Name:  "all, a",
					Usage: "check snapshots with any id",
				},
				cli.StringFlag{
					Name:     "id",
					Usage:    "check snapshots with the specified id rather than the default one",
					Argument: "<snapshot id>",
				},
				cli.StringSliceFlag{
					Name:     "r",
					Usage:    "the revision number of the snapshot",
					Argument: "<revision>",
				},
				cli.StringFlag{
					Name:     "t",
					Usage:    "check snapshots with the specified tag",
					Argument: "<tag>",
				},
				cli.BoolFlag{
					Name:  "fossils",
					Usage: "search fossils if a chunk can't be found",
				},
				cli.BoolFlag{
					Name:  "resurrect",
					Usage: "turn referenced fossils back into chunks",
				},
				cli.BoolFlag{
					Name:  "files",
					Usage: "verify the integrity of every file",
				},
				cli.BoolFlag{
					Name:  "stats",
					Usage: "show deduplication statistics (imply -all and all revisions)",
				},
				cli.BoolFlag{
					Name:  "tabular",
					Usage: "show tabular usage and deduplication statistics (imply -stats, -all, and all revisions)",
				},
				cli.StringFlag{
					Name:     "storage",
					Usage:    "retrieve snapshots from the specified storage",
					Argument: "<storage name>",
				},
			},
			Usage:     "Check the integrity of snapshots",
			ArgsUsage: " ",
			Action:    checkSnapshots,
		},
		{
			Name: "cat",
			Flags: []cli.Flag{
				cli.StringFlag{
					Name:     "id",
					Usage:    "retrieve from the snapshot with the specified id",
					Argument: "<snapshot id>",
				},
				cli.IntFlag{
					Name:     "r",
					Usage:    "the revision number of the snapshot",
					Argument: "<revision>",
				},
				cli.StringFlag{
					Name:     "storage",
					Usage:    "retrieve the file from the specified storage",
					Argument: "<storage name>",
				},
			},
			Usage:     "Print to stdout the specified file, or the snapshot content if no file is specified",
			ArgsUsage: "[<file>]",
			Action:    printFile,
		},

		{
			Name: "diff",
			Flags: []cli.Flag{
				cli.StringFlag{
					Name:     "id",
					Usage:    "diff snapshots with the specified id",
					Argument: "<snapshot id>",
				},
				cli.IntSliceFlag{
					Name:     "r",
					Usage:    "the revision number of the snapshot",
					Argument: "<revision>",
				},
				cli.BoolFlag{
					Name:  "hash",
					Usage: "compute the hashes of on-disk files",
				},
				cli.StringFlag{
					Name:     "storage",
					Usage:    "retrieve files from the specified storage",
					Argument: "<storage name>",
				},
			},
			Usage:     "Compare two snapshots or two revisions of a file",
			ArgsUsage: "[<file>]",
			Action:    diff,
		},

		{
			Name: "history",
			Flags: []cli.Flag{
				cli.StringFlag{
					Name:     "id",
					Usage:    "find the file in the snapshot with the specified id",
					Argument: "<snapshot id>",
				},
				cli.StringSliceFlag{
					Name:     "r",
					Usage:    "show history of the specified revisions",
					Argument: "<revision>",
				},
				cli.BoolFlag{
					Name:  "hash",
					Usage: "show the hash of the on-disk file",
				},
				cli.StringFlag{
					Name:     "storage",
					Usage:    "retrieve files from the specified storage",
					Argument: "<storage name>",
				},
			},
			Usage:     "Show the history of a file",
			ArgsUsage: "<file>",
			Action:    showHistory,
		},

		{
			Name: "prune",
			Flags: []cli.Flag{
				cli.StringFlag{
					Name:     "id",
					Usage:    "delete snapshots with the specified id instead of the default one",
					Argument: "<snapshot id>",
				},
				cli.BoolFlag{
					Name:  "all, a",
					Usage: "match against all snapshot IDs",
				},
				cli.StringSliceFlag{
					Name:     "r",
					Usage:    "delete snapshots with the specified revisions",
					Argument: "<revision>",
				},
				cli.StringSliceFlag{
					Name:     "t",
					Usage:    "delete snapshots with the specifed tags",
					Argument: "<tag>",
				},
				cli.StringSliceFlag{
					Name:     "keep",
					Usage:    "keep 1 snapshot every n days for snapshots older than m days",
					Argument: "<n:m>",
				},
				cli.BoolFlag{
					Name:  "exhaustive",
					Usage: "remove all unreferenced chunks (not just those referenced by deleted snapshots)",
				},
				cli.BoolFlag{
					Name:  "exclusive",
					Usage: "assume exclusive acess to the storage (disable two-step fossil collection)",
				},
				cli.BoolFlag{
					Name:  "dry-run, d",
					Usage: "show what would have been deleted",
				},
				cli.BoolFlag{
					Name:  "delete-only",
					Usage: "delete fossils previously collected (if deletable) and don't collect fossils",
				},
				cli.BoolFlag{
					Name:  "collect-only",
					Usage: "identify and collect fossils, but don't delete fossils previously collected",
				},
				cli.StringSliceFlag{
					Name:     "ignore",
					Usage:    "ignore snapshots with the specified id when deciding if fossils can be deleted",
					Argument: "<id>",
				},
				cli.StringFlag{
					Name:     "storage",
					Usage:    "prune snapshots from the specified storage",
					Argument: "<storage name>",
				},
			},
			Usage:     "Prune snapshots by revision, tag, or retention policy",
			ArgsUsage: " ",
			Action:    pruneSnapshots,
		},

		{
			Name: "password",
			Flags: []cli.Flag{
				cli.StringFlag{
					Name:     "storage",
					Usage:    "change the password used to access the specified storage",
					Argument: "<storage name>",
				},
			},
			Usage:     "Change the storage password",
			ArgsUsage: " ",
			Action:    changePassword,
		},

		{
			Name: "add",
			Flags: []cli.Flag{
				cli.BoolFlag{
					Name:  "encrypt, e",
					Usage: "Encrypt the storage with a password",
				},
				cli.StringFlag{
					Name:     "chunk-size, c",
					Value:    "4M",
					Usage:    "the average size of chunks",
					Argument: "4M",
				},
				cli.StringFlag{
					Name:     "max-chunk-size, max",
					Usage:    "the maximum size of chunks (defaults to chunk-size * 4)",
					Argument: "16M",
				},
				cli.StringFlag{
					Name:     "min-chunk-size, min",
					Usage:    "the minimum size of chunks (defaults to chunk-size / 4)",
					Argument: "1M",
				},
				cli.StringFlag{
					Name:     "copy",
					Usage:    "make the new storage compatible with an existing one to allow for copy operations",
					Argument: "<storage name>",
				},
			},
			Usage:     "Add an additional storage to be used for the existing repository",
			ArgsUsage: "<storage name> <snapshot id> <storage url>",
			Action:    addStorage,
		},

		{
			Name: "set",
			Flags: []cli.Flag{
				cli.GenericFlag{
					Name:  "encrypt, e",
					Usage: "encrypt the storage with a password",
					Value: &TriBool{},
					Arg:   "true",
				},
				cli.GenericFlag{
					Name:  "no-backup",
					Usage: "backup to this storage is prohibited",
					Value: &TriBool{},
					Arg:   "true",
				},
				cli.GenericFlag{
					Name:  "no-restore",
					Usage: "restore from this storage is prohibited",
					Value: &TriBool{},
					Arg:   "true",
				},
				cli.GenericFlag{
					Name:  "no-save-password",
					Usage: "don't save password or access keys to keychain/keyring",
					Value: &TriBool{},
					Arg:   "true",
				},
				cli.StringFlag{
					Name:  "key",
					Usage: "add a key/password whose value is supplied by the -value option",
				},
				cli.StringFlag{
					Name:  "value",
					Usage: "the value of the key/password",
				},
				cli.StringFlag{
					Name:     "storage",
					Usage:    "use the specified storage instead of the default one",
					Argument: "<storage name>",
				},
			},
			Usage:     "Change the options for the default or specified storage",
			ArgsUsage: " ",
			Action:    setPreference,
		},
		{
			Name: "copy",
			Flags: []cli.Flag{
				cli.StringFlag{
					Name:     "id",
					Usage:    "copy snapshots with the specified id instead of all snapshot ids",
					Argument: "<snapshot id>",
				},
				cli.StringSliceFlag{
					Name:     "r",
					Usage:    "copy snapshots with the specified revisions",
					Argument: "<revision>",
				},
				cli.StringFlag{
					Name:     "from",
					Usage:    "copy snapshots from the specified storage",
					Argument: "<storage name>",
				},
				cli.StringFlag{
					Name:     "to",
					Usage:    "copy snapshots to the specified storage",
					Argument: "<storage name>",
				},
				cli.IntFlag{
					Name:     "download-limit-rate",
					Value:    0,
					Usage:    "the maximum download rate (in kilobytes/sec)",
					Argument: "<kB/s>",
				},
				cli.IntFlag{
					Name:     "upload-limit-rate",
					Value:    0,
					Usage:    "the maximum upload rate (in kilobytes/sec)",
					Argument: "<kB/s>",
				},
				cli.IntFlag{
					Name:     "threads",
					Value:    1,
					Usage:    "number of downloading threads",
					Argument: "<n>",
				},
			},
			Usage:     "Copy snapshots between compatible storages",
			ArgsUsage: " ",
			Action:    copySnapshots,
		},

		{
			Name: "info",
			Flags: []cli.Flag{
				cli.BoolFlag{
					Name:  "encrypt, e",
					Usage: "The storage is encrypted with a password",
				},
				cli.StringFlag{
					Name:     "repository",
					Usage:    "retrieve saved passwords from the specified repository",
					Argument: "<repository directory>",
				},
				cli.BoolFlag{
					Name:  "reset-passwords",
					Usage: "take passwords from input rather than keychain/keyring",
				},
			},
			Usage:     "Show the information about the specified storage",
			ArgsUsage: "<storage url>",
			Action:    infoStorage,
		},
	}

	app.Flags = []cli.Flag{
		cli.BoolFlag{
			Name:  "verbose, v",
			Usage: "show more detailed information",
		},
		cli.BoolFlag{
			Name:  "debug, d",
			Usage: "show even more detailed information, useful for debugging",
		},
		cli.BoolFlag{
			Name:  "log",
			Usage: "enable log-style output",
		},
		cli.BoolFlag{
			Name:  "stack",
			Usage: "print the stack trace when an error occurs",
		},
		cli.BoolFlag{
			Name:  "no-script",
			Usage: "do not run script before or after command execution",
		},
		cli.BoolFlag{
			Name:  "background",
			Usage: "read passwords, tokens, or keys only from keychain/keyring or env",
		},
	}

	app.HideVersion = true
	app.Name = "duplicacy"
	app.HelpName = "duplicacy"
	app.Usage = "A new generation cloud backup tool based on lock-free deduplication"
	app.Version = "2.0.9"

	// If the program is interrupted, call the RunAtError function.
	c := make(chan os.Signal, 1)
	signal.Notify(c, os.Interrupt)
	go func() {
		for _ = range c {
			duplicacy.RunAtError()
			os.Exit(1)
		}
	}()

	err := app.Run(os.Args)
	if err != nil {
		os.Exit(2)
	}
>>>>>>> 923cd0aa

}<|MERGE_RESOLUTION|>--- conflicted
+++ resolved
@@ -681,38 +681,12 @@
 	var patterns []string
 	for _, pattern := range context.Args() {
 
-<<<<<<< HEAD
-        pattern = strings.TrimSpace(pattern)
-
-        for strings.HasPrefix(pattern, "--") {
-            pattern = pattern[1:]
-        }
-=======
 		pattern = strings.TrimSpace(pattern)
->>>>>>> 923cd0aa
 
 		for strings.HasPrefix(pattern, "--") {
 			pattern = pattern[1:]
 		}
 
-<<<<<<< HEAD
-        if duplicacy.IsUnspecifiedFilter(pattern) {
-            pattern = "+" + pattern
-        }
-
-        if duplicacy.IsEmptyFilter(pattern) {
-            continue
-        }
-
-        if strings.HasPrefix(pattern, "i:") || strings.HasPrefix(pattern, "e:") {
-            valid, err := duplicacy.IsValidRegex(pattern[2:])
-            if  !valid || err != nil {
-                duplicacy.LOG_ERROR("SNAPSHOT_FILTER", "Invalid regular expression encountered for filter: \"%s\", error: %v", pattern, err)
-            }
-        }
-
-        patterns = append(patterns, pattern)
-=======
 		for strings.HasPrefix(pattern, "++") {
 			pattern = pattern[1:]
 		}
@@ -724,7 +698,6 @@
 		if duplicacy.IsEmptyFilter(pattern) {
 			continue
 		}
->>>>>>> 923cd0aa
 
 		if strings.HasPrefix(pattern, "i:") || strings.HasPrefix(pattern, "e:") {
 			valid, err := duplicacy.IsValidRegex(pattern[2:])
@@ -733,15 +706,7 @@
 			}
 		}
 
-<<<<<<< HEAD
-    duplicacy.LOG_DEBUG("REGEX_DEBUG", "There are %d compiled regular expressions stored", len(duplicacy.RegexMap))
-
-    storage.SetRateLimits(context.Int("limit-rate"), 0)
-    backupManager := duplicacy.CreateBackupManager(preference.SnapshotID, storage, repository, password)
-    duplicacy.SavePassword(*preference, "password", password)
-=======
 		patterns = append(patterns, pattern)
->>>>>>> 923cd0aa
 
 	}
 
@@ -1059,84 +1024,6 @@
 }
 
 func copySnapshots(context *cli.Context) {
-<<<<<<< HEAD
-    setGlobalOptions(context)
-    defer duplicacy.CatchLogException()
-
-    if len(context.Args()) != 0 {
-        fmt.Fprintf(context.App.Writer, "The %s command requires no arguments.\n\n", context.Command.Name)
-        cli.ShowCommandHelp(context, context.Command.Name)
-        os.Exit(ArgumentExitCode)
-    }
-
-    threads := context.Int("threads")
-    if threads < 1 {
-        threads = 1
-    }
-
-    repository, source := getRepositoryPreference(context, context.String("from"))
-
-    runScript(context, source.Name, "pre")
-
-    duplicacy.LOG_INFO("STORAGE_SET", "Source storage set to %s", source.StorageURL)
-    sourceStorage := duplicacy.CreateStorage(*source, false, threads)
-    if sourceStorage == nil {
-        return
-    }
-
-    sourcePassword := ""
-    if source.Encrypted {
-        sourcePassword = duplicacy.GetPassword(*source, "password", "Enter source storage password:", false, false)
-    }
-
-    sourceManager := duplicacy.CreateBackupManager(source.SnapshotID, sourceStorage, repository, sourcePassword)
-    sourceManager.SetupSnapshotCache(source.Name)
-    duplicacy.SavePassword(*source, "password", sourcePassword)
-
-
-    _, destination := getRepositoryPreference(context, context.String("to"))
-
-    if destination.Name == source.Name {
-        duplicacy.LOG_ERROR("COPY_IDENTICAL", "The source storage and the destination storage are the same")
-        return
-    }
-
-    if destination.BackupProhibited {
-        duplicacy.LOG_ERROR("COPY_DISABLED", "Copying snapshots to %s was disabled by the preference",
-                            destination.StorageURL)
-        return
-    }
-
-
-    duplicacy.LOG_INFO("STORAGE_SET", "Destination storage set to %s", destination.StorageURL)
-    destinationStorage := duplicacy.CreateStorage(*destination, false, threads)
-    if destinationStorage == nil {
-        return
-    }
-
-    destinationPassword := ""
-    if destination.Encrypted {
-        destinationPassword = duplicacy.GetPassword(*destination, "password",
-                                                    "Enter destination storage password:",false, false)
-    }
-
-    sourceStorage.SetRateLimits(context.Int("download-limit-rate"), 0)
-    destinationStorage.SetRateLimits(0, context.Int("upload-limit-rate"))
-
-    destinationManager := duplicacy.CreateBackupManager(destination.SnapshotID, destinationStorage, repository,
-                                                        destinationPassword)
-    duplicacy.SavePassword(*destination, "password", destinationPassword)
-    destinationManager.SetupSnapshotCache(destination.Name)
-
-    revisions := getRevisions(context)
-    snapshotID := ""
-    if context.String("id") != "" {
-        snapshotID = context.String("id")
-    }
-
-    sourceManager.CopySnapshots(destinationManager, snapshotID, revisions, threads)
-    runScript(context, source.Name, "post")
-=======
 	setGlobalOptions(context)
 	defer duplicacy.CatchLogException()
 
@@ -1211,7 +1098,6 @@
 
 	sourceManager.CopySnapshots(destinationManager, snapshotID, revisions, threads)
 	runScript(context, source.Name, "post")
->>>>>>> 923cd0aa
 }
 
 func infoStorage(context *cli.Context) {
@@ -1261,587 +1147,6 @@
 
 func main() {
 
-<<<<<<< HEAD
-    duplicacy.SetLoggingLevel(duplicacy.INFO)
-
-    app := cli.NewApp()
-
-    app.Commands = []cli.Command {
-        {
-            Name: "init",
-            Flags: []cli.Flag {
-                cli.BoolFlag {
-                    Name:  "encrypt, e",
-                    Usage: "encrypt the storage with a password",
-                },
-                cli.StringFlag {
-                    Name:  "chunk-size, c",
-                    Value: "4M",
-                    Usage: "the average size of chunks",
-                    Argument: "4M",
-                },
-                cli.StringFlag {
-                    Name:  "max-chunk-size, max",
-                    Usage: "the maximum size of chunks (defaults to chunk-size * 4)",
-                    Argument: "16M",
-                },
-                cli.StringFlag {
-                    Name:  "min-chunk-size, min",
-                    Usage: "the minimum size of chunks (defaults to chunk-size / 4)",
-                    Argument: "1M",
-                },
-                cli.StringFlag{
-                    Name: "pref-dir",
-                    Usage: "Specify alternate location for .duplicacy preferences directory (absolute or relative to current directory)",
-                    Argument: "<preferences directory path>",
-                },
-            },
-            Usage:  "Initialize the storage if necessary and the current directory as the repository",
-            ArgsUsage: "<snapshot id> <storage url>",
-            Action: initRepository,
-        },
-        {
-            Name: "backup",
-            Flags: []cli.Flag {
-                cli.BoolFlag {
-                    Name:  "hash",
-                    Usage: "detect file differences by hash (rather than size and timestamp)",
-                },
-                cli.StringFlag {
-                    Name:  "t",
-                    Usage: "assign a tag to the backup",
-                    Argument: "<tag>",
-                },
-                cli.BoolFlag {
-                    Name:  "stats",
-                    Usage: "show statistics during and after backup",
-                },
-                cli.IntFlag {
-                    Name:  "threads",
-                    Value: 1,
-                    Usage: "number of uploading threads",
-                    Argument: "<n>",
-                },
-                cli.IntFlag {
-                    Name:  "limit-rate",
-                    Value: 0,
-                    Usage: "the maximum upload rate (in kilobytes/sec)",
-                    Argument: "<kB/s>",
-                },
-                cli.BoolFlag {
-                    Name:  "dry-run",
-                    Usage: "Dry run for testing, don't backup anything. Use with -stats and -d",
-                },
-                cli.BoolFlag {
-                    Name:  "vss",
-                    Usage: "enable the Volume Shadow Copy service (Windows only)",
-                },
-                cli.StringFlag {
-                    Name: "storage",
-                    Usage: "backup to the specified storage instead of the default one",
-                    Argument: "<storage name>",
-                },
-            },
-            Usage:  "Save a snapshot of the repository to the storage",
-            ArgsUsage: " ",
-            Action: backupRepository,
-        },
-
-        {
-            Name: "restore",
-            Flags: []cli.Flag {
-                cli.IntFlag {
-                    Name:  "r",
-                    Usage: "the revision number of the snapshot (required)",
-                    Argument: "<revision>",
-                },
-                cli.BoolFlag {
-                    Name:  "hash",
-                    Usage: "detect file differences by hash (rather than size and timestamp)",
-                },
-                cli.BoolFlag {
-                    Name:  "overwrite",
-                    Usage: "overwrite existing files in the repository",
-                },
-                cli.BoolFlag {
-                    Name:  "delete",
-                    Usage: "delete files not in the snapshot",
-                },
-                cli.BoolFlag {
-                    Name:  "stats",
-                    Usage: "show statistics during and after restore",
-                },
-                cli.IntFlag {
-                    Name:  "threads",
-                    Value: 1,
-                    Usage: "number of downloading threads",
-                    Argument: "<n>",
-                },
-                cli.IntFlag {
-                    Name:  "limit-rate",
-                    Value: 0,
-                    Usage: "the maximum download rate (in kilobytes/sec)",
-                    Argument: "<kB/s>",
-                },
-                cli.StringFlag {
-                    Name: "storage",
-                    Usage: "restore from the specified storage instead of the default one",
-                    Argument: "<storage name>",
-                },
-            },
-            Usage:  "Restore the repository to a previously saved snapshot",
-            ArgsUsage: "[--] [pattern] ...",
-            Action: restoreRepository,
-        },
-
-        {
-            Name: "list",
-            Flags: []cli.Flag {
-                cli.BoolFlag {
-                    Name:  "all, a",
-                    Usage: "list snapshots with any id",
-                },
-                cli.StringFlag {
-                    Name: "id",
-                    Usage: "list snapshots with the specified id rather than the default one",
-                    Argument: "<snapshot id>",
-                },
-                cli.StringSliceFlag {
-                    Name:  "r",
-                    Usage: "the revision number of the snapshot",
-                    Argument: "<revision>",
-                },
-                cli.StringFlag {
-                    Name:  "t",
-                    Usage: "list snapshots with the specified tag",
-                    Argument: "<tag>",
-                },
-                cli.BoolFlag {
-                    Name:  "files",
-                    Usage: "print the file list in each snapshot",
-                },
-                cli.BoolFlag {
-                    Name:  "chunks",
-                    Usage: "print chunks in each snapshot or all chunks if no snapshot specified",
-                },
-                cli.BoolFlag {
-                    Name:  "reset-passwords",
-                    Usage: "take passwords from input rather than keychain/keyring",
-                },
-                cli.StringFlag {
-                    Name: "storage",
-                    Usage: "retrieve snapshots from the specified storage",
-                    Argument: "<storage name>",
-                },
-            },
-            Usage:  "List snapshots",
-            ArgsUsage: " ",
-            Action: listSnapshots,
-        },
-        {
-            Name: "check",
-            Flags: []cli.Flag {
-                cli.BoolFlag {
-                    Name:  "all, a",
-                    Usage: "check snapshots with any id",
-                },
-                cli.StringFlag {
-                    Name: "id",
-                    Usage: "check snapshots with the specified id rather than the default one",
-                    Argument: "<snapshot id>",
-                },
-                cli.StringSliceFlag {
-                    Name:  "r",
-                    Usage: "the revision number of the snapshot",
-                    Argument: "<revision>",
-                },
-                cli.StringFlag {
-                    Name:  "t",
-                    Usage: "check snapshots with the specified tag",
-                    Argument: "<tag>",
-                },
-                cli.BoolFlag {
-                    Name:  "fossils",
-                    Usage: "search fossils if a chunk can't be found",
-                },
-                cli.BoolFlag {
-                    Name:  "resurrect",
-                    Usage: "turn referenced fossils back into chunks",
-                },
-                cli.BoolFlag {
-                    Name:  "files",
-                    Usage: "verify the integrity of every file",
-                },
-                cli.BoolFlag {
-                    Name:  "stats",
-                    Usage: "show deduplication statistics (imply -all and all revisions)",
-                },
-                cli.StringFlag {
-                    Name: "storage",
-                    Usage: "retrieve snapshots from the specified storage",
-                    Argument: "<storage name>",
-                },
-            },
-            Usage:  "Check the integrity of snapshots",
-            ArgsUsage: " ",
-            Action: checkSnapshots,
-        },
-        {
-            Name: "cat",
-            Flags: []cli.Flag {
-                cli.StringFlag {
-                    Name: "id",
-                    Usage: "retrieve from the snapshot with the specified id",
-                    Argument: "<snapshot id>",
-                },
-                cli.IntFlag {
-                    Name:  "r",
-                    Usage: "the revision number of the snapshot",
-                    Argument: "<revision>",
-                },
-                cli.StringFlag {
-                    Name: "storage",
-                    Usage: "retrieve the file from the specified storage",
-                    Argument: "<storage name>",
-                },
-            },
-            Usage:  "Print to stdout the specified file, or the snapshot content if no file is specified",
-            ArgsUsage: "[<file>]",
-            Action: printFile,
-        },
-
-        {
-            Name: "diff",
-            Flags: []cli.Flag {
-                cli.StringFlag {
-                    Name: "id",
-                    Usage: "diff snapshots with the specified id",
-                    Argument: "<snapshot id>",
-                },
-                cli.IntSliceFlag {
-                    Name:  "r",
-                    Usage: "the revision number of the snapshot",
-                    Argument: "<revision>",
-                },
-                cli.BoolFlag {
-                    Name:  "hash",
-                    Usage: "compute the hashes of on-disk files",
-                },
-                cli.StringFlag {
-                    Name: "storage",
-                    Usage: "retrieve files from the specified storage",
-                    Argument: "<storage name>",
-                },
-            },
-            Usage:  "Compare two snapshots or two revisions of a file",
-            ArgsUsage: "[<file>]",
-            Action: diff,
-        },
-
-        {
-            Name: "history",
-            Flags: []cli.Flag {
-                cli.StringFlag {
-                    Name: "id",
-                    Usage: "find the file in the snapshot with the specified id",
-                    Argument: "<snapshot id>",
-                },
-                cli.StringSliceFlag {
-                    Name:  "r",
-                    Usage: "show history of the specified revisions",
-                    Argument: "<revision>",
-                },
-                cli.BoolFlag {
-                    Name:  "hash",
-                    Usage: "show the hash of the on-disk file",
-                },
-                cli.StringFlag {
-                    Name: "storage",
-                    Usage: "retrieve files from the specified storage",
-                    Argument: "<storage name>",
-                },
-            },
-            Usage:  "Show the history of a file",
-            ArgsUsage: "<file>",
-            Action: showHistory,
-        },
-
-        {
-            Name: "prune",
-            Flags: []cli.Flag {
-                cli.StringFlag {
-                    Name: "id",
-                    Usage: "delete snapshots with the specified id instead of the default one",
-                    Argument: "<snapshot id>",
-                },
-                cli.BoolFlag {
-                    Name:  "all, a",
-                    Usage: "match against all snapshot IDs",
-                },
-                cli.StringSliceFlag {
-                    Name:  "r",
-                    Usage: "delete snapshots with the specified revisions",
-                    Argument: "<revision>",
-                },
-                cli.StringSliceFlag {
-                    Name:  "t",
-                    Usage: "delete snapshots with the specifed tags",
-                    Argument: "<tag>",
-                },
-                cli.StringSliceFlag {
-                    Name:  "keep",
-                    Usage: "keep 1 snapshot every n days for snapshots older than m days",
-                    Argument: "<n:m>",
-                },
-                cli.BoolFlag {
-                    Name: "exhaustive",
-                    Usage: "remove all unreferenced chunks (not just those referenced by deleted snapshots)",
-                },
-                cli.BoolFlag {
-                    Name: "exclusive",
-                    Usage: "assume exclusive acess to the storage (disable two-step fossil collection)",
-                },
-                cli.BoolFlag {
-                    Name: "dry-run, d",
-                    Usage: "show what would have been deleted",
-                },
-                cli.BoolFlag {
-                    Name: "delete-only",
-                    Usage: "delete fossils previously collected (if deletable) and don't collect fossils",
-                },
-                cli.BoolFlag {
-                    Name: "collect-only",
-                    Usage: "identify and collect fossils, but don't delete fossils previously collected",
-                },
-                cli.StringSliceFlag {
-                    Name:  "ignore",
-                    Usage: "ignore snapshots with the specified id when deciding if fossils can be deleted",
-                    Argument: "<id>",
-                },
-                cli.StringFlag {
-                    Name: "storage",
-                    Usage: "prune snapshots from the specified storage",
-                    Argument: "<storage name>",
-                },
-            },
-            Usage:  "Prune snapshots by revision, tag, or retention policy",
-            ArgsUsage: " ",
-            Action: pruneSnapshots,
-        },
-
-
-        {
-            Name: "password",
-            Flags: []cli.Flag {
-                cli.StringFlag {
-                    Name:  "storage",
-                    Usage: "change the password used to access the specified storage",
-                    Argument: "<storage name>",
-                },
-            },
-            Usage:  "Change the storage password",
-            ArgsUsage: " ",
-            Action: changePassword,
-        },
-
-        {
-            Name: "add",
-            Flags: []cli.Flag {
-                cli.BoolFlag {
-                    Name:  "encrypt, e",
-                    Usage: "Encrypt the storage with a password",
-                },
-                cli.StringFlag {
-                    Name:  "chunk-size, c",
-                    Value: "4M",
-                    Usage: "the average size of chunks",
-                    Argument: "4M",
-                },
-                cli.StringFlag {
-                    Name:  "max-chunk-size, max",
-                    Usage: "the maximum size of chunks (defaults to chunk-size * 4)",
-                    Argument: "16M",
-                },
-                cli.StringFlag {
-                    Name:  "min-chunk-size, min",
-                    Usage: "the minimum size of chunks (defaults to chunk-size / 4)",
-                    Argument: "1M",
-                },
-                cli.StringFlag {
-                    Name: "copy",
-                    Usage: "make the new storage compatible with an existing one to allow for copy operations",
-                    Argument: "<storage name>",
-                },
-            },
-            Usage:  "Add an additional storage to be used for the existing repository",
-            ArgsUsage: "<storage name> <snapshot id> <storage url>",
-            Action: addStorage,
-        },
-
-        {
-            Name: "set",
-            Flags: []cli.Flag {
-                cli.GenericFlag {
-                    Name: "encrypt, e",
-                    Usage: "encrypt the storage with a password",
-                    Value: &TriBool{},
-                    Arg: "true",
-                },
-                cli.GenericFlag {
-                    Name: "no-backup",
-                    Usage: "backup to this storage is prohibited",
-                    Value: &TriBool{},
-                    Arg: "true",
-                },
-                cli.GenericFlag {
-                    Name: "no-restore",
-                    Usage: "restore from this storage is prohibited",
-                    Value: &TriBool{},
-                    Arg: "true",
-                },
-                cli.GenericFlag {
-                    Name: "no-save-password",
-                    Usage: "don't save password or access keys to keychain/keyring",
-                    Value: &TriBool{},
-                    Arg: "true",
-                },
-                cli.StringFlag {
-                    Name: "key",
-                    Usage: "add a key/password whose value is supplied by the -value option",
-                },
-                cli.StringFlag {
-                    Name: "value",
-                    Usage: "the value of the key/password",
-                },
-                cli.StringFlag {
-                    Name:  "storage",
-                    Usage: "use the specified storage instead of the default one",
-                    Argument: "<storage name>",
-                },
-            },
-            Usage:  "Change the options for the default or specified storage",
-            ArgsUsage: " ",
-            Action: setPreference,
-        },
-        {
-            Name: "copy",
-            Flags: []cli.Flag {
-                cli.StringFlag {
-                    Name: "id",
-                    Usage: "copy snapshots with the specified id instead of all snapshot ids",
-                    Argument: "<snapshot id>",
-                },
-                cli.StringSliceFlag {
-                    Name:  "r",
-                    Usage: "copy snapshots with the specified revisions",
-                    Argument: "<revision>",
-                },
-                cli.StringFlag {
-                    Name: "from",
-                    Usage: "copy snapshots from the specified storage",
-                    Argument: "<storage name>",
-                },
-                cli.StringFlag {
-                    Name: "to",
-                    Usage: "copy snapshots to the specified storage",
-                    Argument: "<storage name>",
-                },
-                cli.IntFlag {
-                    Name:  "download-limit-rate",
-                    Value: 0,
-                    Usage: "the maximum download rate (in kilobytes/sec)",
-                    Argument: "<kB/s>",
-                },
-                cli.IntFlag {
-                    Name:  "upload-limit-rate",
-                    Value: 0,
-                    Usage: "the maximum upload rate (in kilobytes/sec)",
-                    Argument: "<kB/s>",
-                },
-                cli.IntFlag {
-                    Name:  "threads",
-                    Value: 1,
-                    Usage: "number of downloading threads",
-                    Argument: "<n>",
-                },
-            },
-            Usage:  "Copy snapshots between compatible storages",
-            ArgsUsage: " ",
-            Action: copySnapshots,
-        },
-
-        {
-            Name: "info",
-            Flags: []cli.Flag {
-                cli.BoolFlag {
-                    Name:  "encrypt, e",
-                    Usage: "The storage is encrypted with a password",
-                },
-                cli.StringFlag {
-                    Name: "repository",
-                    Usage: "retrieve saved passwords from the specified repository",
-                    Argument: "<repository directory>",
-                },
-                cli.BoolFlag {
-                    Name:  "reset-passwords",
-                    Usage: "take passwords from input rather than keychain/keyring",
-                },
-            },
-            Usage:  "Show the information about the specified storage",
-            ArgsUsage: "<storage url>",
-            Action: infoStorage,
-        },
-
-    }
-
-    app.Flags = []cli.Flag {
-        cli.BoolFlag {
-            Name:  "verbose, v",
-            Usage: "show more detailed information",
-        },
-        cli.BoolFlag {
-            Name:  "debug, d",
-            Usage: "show even more detailed information, useful for debugging",
-        },
-        cli.BoolFlag {
-            Name:  "log",
-            Usage: "enable log-style output",
-        },
-        cli.BoolFlag {
-            Name:  "stack",
-            Usage: "print the stack trace when an error occurs",
-        },
-        cli.BoolFlag {
-            Name:  "no-script",
-            Usage: "do not run script before or after command execution",
-        },
-        cli.BoolFlag {
-            Name:  "background",
-            Usage: "read passwords, tokens, or keys only from keychain/keyring or env",
-        },
-    }
-
-    app.HideVersion = true
-    app.Name = "duplicacy"
-    app.HelpName = "duplicacy"
-    app.Usage = "A new generation cloud backup tool based on lock-free deduplication"
-    app.Version = "2.0.9"
-
-    // If the program is interrupted, call the RunAtError function.
-    c := make(chan os.Signal, 1)                                       
-    signal.Notify(c, os.Interrupt)                                     
-    go func() {                                                        
-        for _ = range c {
-            duplicacy.RunAtError()                                             
-            os.Exit(1)                                                     
-        }                                                                
-    }()        
-
-    err := app.Run(os.Args)
-    if err != nil {
-        os.Exit(2)
-    }
-=======
 	duplicacy.SetLoggingLevel(duplicacy.INFO)
 
 	app := cli.NewApp()
@@ -2423,6 +1728,5 @@
 	if err != nil {
 		os.Exit(2)
 	}
->>>>>>> 923cd0aa
 
 }